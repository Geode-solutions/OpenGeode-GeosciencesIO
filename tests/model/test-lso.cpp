--- conflicted
+++ resolved
@@ -143,21 +143,12 @@
         geode::GeosciencesIOModelLibrary::initialize();
 
         geode::Logger::info( "Reading the test.lso file" );
-<<<<<<< HEAD
         test_file( absl::StrCat( geode::DATA_PATH, "test.",
-                       geode::detail::LSOInput::extension() ),
+                       geode::internal::LSOInput::extension() ),
             22, 39, 23, 4, 4, 2, 1 );
         geode::Logger::info( "Reading the vri.lso file" );
         test_file( absl::StrCat( geode::DATA_PATH, "vri.",
-                       geode::detail::LSOInput::extension() ),
-=======
-        test_file( absl::StrCat( geode::data_path, "test.",
                        geode::internal::LSOInput::extension() ),
-            22, 39, 23, 4, 4, 2, 1 );
-        geode::Logger::info( "Reading the vri.lso file" );
-        test_file( absl::StrCat( geode::data_path, "vri.",
-                       geode::internal::LSOInput::extension() ),
->>>>>>> 76c2abf0
             12, 20, 11, 2, 7, 0, 9 );
 
         geode::Logger::info( "TEST SUCCESS" );
