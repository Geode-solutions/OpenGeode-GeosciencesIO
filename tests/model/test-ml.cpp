/*
 * Copyright (c) 2019 - 2024 Geode-solutions
 *
 * Permission is hereby granted, free of charge, to any person obtaining a copy
 * of this software and associated documentation files (the "Software"), to deal
 * in the Software without restriction, including without limitation the rights
 * to use, copy, modify, merge, publish, distribute, sublicense, and/or sell
 * copies of the Software, and to permit persons to whom the Software is
 * furnished to do so, subject to the following conditions:
 *
 * The above copyright notice and this permission notice shall be included in
 * all copies or substantial portions of the Software.
 *
 * THE SOFTWARE IS PROVIDED "AS IS", WITHOUT WARRANTY OF ANY KIND, EXPRESS OR
 * IMPLIED, INCLUDING BUT NOT LIMITED TO THE WARRANTIES OF MERCHANTABILITY,
 * FITNESS FOR A PARTICULAR PURPOSE AND NONINFRINGEMENT. IN NO EVENT SHALL THE
 * AUTHORS OR COPYRIGHT HOLDERS BE LIABLE FOR ANY CLAIM, DAMAGES OR OTHER
 * LIABILITY, WHETHER IN AN ACTION OF CONTRACT, TORT OR OTHERWISE, ARISING FROM,
 * OUT OF OR IN CONNECTION WITH THE SOFTWARE OR THE USE OR OTHER DEALINGS IN THE
 * SOFTWARE.
 *
 */

#include <geode/tests_config.h>

#include <geode/basic/assert.h>
#include <geode/basic/logger.h>

#include <geode/model/mixin/core/block.h>
#include <geode/model/mixin/core/model_boundary.h>
#include <geode/model/mixin/core/surface.h>

#include <geode/geosciences/explicit/representation/core/structural_model.h>
#include <geode/geosciences/explicit/representation/io/structural_model_output.h>
#include <geode/geosciences_io/model/internal/ml_input.h>
#include <geode/geosciences_io/model/internal/ml_output_structural_model.h>

void check_model( const geode::StructuralModel& model,
    geode::index_t nb_corners,
    geode::index_t nb_lines,
    geode::index_t nb_surfaces,
    geode::index_t nb_blocks,
    geode::index_t nb_faults,
    geode::index_t nb_horizons,
    geode::index_t nb_model_boundaries )
{
    OPENGEODE_EXCEPTION( model.nb_corners() == nb_corners,
        "[Test] Number of Corners in the loaded "
        "StructuralModel is not correct" );
    OPENGEODE_EXCEPTION( model.nb_lines() == nb_lines,
        "[Test] Number of Lines in the loaded "
        "StructuralModel is not correct" );
    OPENGEODE_EXCEPTION( model.nb_surfaces() == nb_surfaces,
        "[Test] Number of Surfaces in the loaded StructuralModel is not "
        "correct" );
    OPENGEODE_EXCEPTION( model.nb_blocks() == nb_blocks,
        "[Test] Number of Blocks in the loaded "
        "StructuralModel is not correct" );
    OPENGEODE_EXCEPTION( model.nb_faults() == nb_faults,
        "[Test] Number of Faults in the loaded "
        "StructuralModel is not correct" );
    OPENGEODE_EXCEPTION( model.nb_horizons() == nb_horizons,
        "[Test] Number of Horizons in the loaded "
        "StructuralModel is not correct" );
    OPENGEODE_EXCEPTION( model.nb_model_boundaries() == nb_model_boundaries,
        "[Test] Number of ModelBoundary in the loaded StructuralModel is "
        "not correct" );
}

void test_modelA4()
{
    // Load structural model
<<<<<<< HEAD
    auto model = geode::load_structural_model( absl::StrCat(
        geode::DATA_PATH, "/modelA4.", geode::detail::MLInput::extension() ) );
=======
    auto model = geode::load_structural_model( absl::StrCat( geode::data_path,
        "/modelA4.", geode::internal::MLInput::extension() ) );
>>>>>>> 76c2abf0
    check_model( model, 52, 98, 55, 8, 2, 3, 6 );

    geode::index_t nb_block_internals{ 0 };
    for( const auto& block : model.blocks() )
    {
        const auto nb_internals = model.nb_internals( block.id() );
        if( nb_internals )
        {
            auto token = block.name().substr( block.name().size() - 3 );
            OPENGEODE_EXCEPTION(
                token == "b_2", "[Test] Block name should end by b_2" );
        }
        nb_block_internals += nb_internals;
    }
    OPENGEODE_EXCEPTION( nb_block_internals == 4,
        "[Test] Number of Block internals in the "
        "loaded StructuralModel is not correct" );

    geode::index_t nb_surface_internals{ 0 };
    for( const auto& surface : model.surfaces() )
    {
        const auto nb_internals = model.nb_internals( surface.id() );
        if( nb_internals )
        {
            for( const auto& collection : model.collections( surface.id() ) )
            {
                const auto& name =
                    model.model_boundary( collection.id() ).name();
                OPENGEODE_EXCEPTION(
                    name == "voi_top_boundary" || name == "voi_bottom_boundary",
                    "[Test] ModelBoundary name is not correct" );
            }
        }
        nb_surface_internals += model.nb_internals( surface.id() );
    }
    OPENGEODE_EXCEPTION( nb_surface_internals == 2,
        "[Test] Number of Surface internals in the loaded StructuralModel "
        "is not correct" );

    // Save structural model
    geode::save_structural_model(
        model, absl::StrCat( "modelA4.", model.native_extension() ) );

    geode::save_structural_model( model, "modelA4_saved.ml" );
    auto reload = geode::load_structural_model( "modelA4_saved.ml" );
    check_model( reload, 52, 98, 55, 8, 2, 3, 6 );

    /// Test save from a brep
    geode::save_brep( model, "modelA4_saved.og_brep" );
    auto reload_brep = geode::load_brep( "modelA4_saved.og_brep" );
    geode::save_brep( reload_brep, "modelA4_saved_from_brep.ml" );
}

int main()
{
    try
    {
        geode::GeosciencesIOModelLibrary::initialize();
        test_modelA4();

        geode::Logger::info( "TEST SUCCESS" );
        return 0;
    }
    catch( ... )
    {
        return geode::geode_lippincott();
    }
}<|MERGE_RESOLUTION|>--- conflicted
+++ resolved
@@ -70,13 +70,8 @@
 void test_modelA4()
 {
     // Load structural model
-<<<<<<< HEAD
-    auto model = geode::load_structural_model( absl::StrCat(
-        geode::DATA_PATH, "/modelA4.", geode::detail::MLInput::extension() ) );
-=======
-    auto model = geode::load_structural_model( absl::StrCat( geode::data_path,
+    auto model = geode::load_structural_model( absl::StrCat( geode::DATA_PATH,
         "/modelA4.", geode::internal::MLInput::extension() ) );
->>>>>>> 76c2abf0
     check_model( model, 52, 98, 55, 8, 2, 3, 6 );
 
     geode::index_t nb_block_internals{ 0 };
