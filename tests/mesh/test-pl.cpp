--- conflicted
+++ resolved
@@ -82,19 +82,11 @@
     {
         geode::GeosciencesIOMeshLibrary::initialize();
         // NOLINTBEGIN(*-magic-numbers)
-<<<<<<< HEAD
         check_file( absl::StrCat( geode::DATA_PATH, "/normal_lines.",
-                        geode::detail::PLInput::extension() ),
+                        geode::internal::PLInput::extension() ),
             11391, 11374, "normal_lines." );
         check_file( absl::StrCat( geode::DATA_PATH, "/closed_lines.",
-                        geode::detail::PLInput::extension() ),
-=======
-        check_file( absl::StrCat( geode::data_path, "/normal_lines.",
                         geode::internal::PLInput::extension() ),
-            11391, 11374, "normal_lines." );
-        check_file( absl::StrCat( geode::data_path, "/closed_lines.",
-                        geode::internal::PLInput::extension() ),
->>>>>>> 76c2abf0
             9395, 9395, "closed_lines." );
         // NOLINTEND(*-magic-numbers)
         geode::Logger::info( "TEST SUCCESS" );
