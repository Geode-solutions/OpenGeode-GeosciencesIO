--- conflicted
+++ resolved
@@ -55,13 +55,10 @@
     try
     {
         geode::GeosciencesIOMeshLibrary::initialize();
-<<<<<<< HEAD
+
         check_file( absl::StrCat( geode::DATA_PATH, "Simple20x20x5_Fault.",
-                        geode::detail::GRDECLInput::extension() ),
-=======
-        check_file( absl::StrCat( geode::data_path, "Simple20x20x5_Fault.",
                         geode::internal::GRDECLInput::extension() ),
->>>>>>> 76c2abf0
+
             20 * 20 * 5, 21 * 6 * ( 21 + 1 ) );
         geode::Logger::info( "[TEST SUCCESS]" );
 
