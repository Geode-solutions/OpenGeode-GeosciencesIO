<<<<<<< HEAD
/*
 * Copyright (c) 2019 - 2020 Geode-solutions
 *
 * Permission is hereby granted, free of charge, to any person obtaining a copy
 * of this software and associated documentation files (the "Software"), to deal
 * in the Software without restriction, including without limitation the rights
 * to use, copy, modify, merge, publish, distribute, sublicense, and/or sell
 * copies of the Software, and to permit persons to whom the Software is
 * furnished to do so, subject to the following conditions:
 *
 * The above copyright notice and this permission notice shall be included in
 * all copies or substantial portions of the Software.
 *
 * THE SOFTWARE IS PROVIDED "AS IS", WITHOUT WARRANTY OF ANY KIND, EXPRESS OR
 * IMPLIED, INCLUDING BUT NOT LIMITED TO THE WARRANTIES OF MERCHANTABILITY,
 * FITNESS FOR A PARTICULAR PURPOSE AND NONINFRINGEMENT. IN NO EVENT SHALL THE
 * AUTHORS OR COPYRIGHT HOLDERS BE LIABLE FOR ANY CLAIM, DAMAGES OR OTHER
 * LIABILITY, WHETHER IN AN ACTION OF CONTRACT, TORT OR OTHERWISE, ARISING FROM,
 * OUT OF OR IN CONNECTION WITH THE SOFTWARE OR THE USE OR OTHER DEALINGS IN THE
 * SOFTWARE.
 *
 */

#include <geode/geosciences/private/pl_output.h>

#include <fstream>
#include <memory>
#include <vector>

#include <geode/basic/attribute_manager.h>

#include <geode/basic/filename.h>
#include <geode/mesh/core/edged_curve.h>
#include <geode/mesh/core/graph.h>

#include <geode/geosciences/private/gocad_common.h>

namespace
{
    class PLOutputImpl
    {
    public:
        static constexpr geode::index_t OFFSET_START{ 1 };
        static constexpr char EOL{ '\n' };
        static constexpr char SPACE{ ' ' };
        PLOutputImpl(
            absl::string_view filename, const geode::EdgedCurve3D& edged_curve )
            : file_( filename.data() ), edged_curve_( edged_curve )
        {
            OPENGEODE_EXCEPTION(
                file_.good(), "Error while opening file: ", filename );
        }

        void write_prop_header()
        {
            const auto names =
                edged_curve_.vertex_attribute_manager().attribute_names();
            geode::detail::PropHeaderData prop_header;
            std::vector< geode::detail::PropClassHeaderData > prop_class_header;

            for( const auto& name : names )
            {
                const auto attribute = edged_curve_.vertex_attribute_manager()
                                           .find_generic_attribute( name );
                if( !attribute || !attribute->is_genericable() )
                {
                    continue;
                }
                generic_att_.push_back( attribute );
                prop_header.names.push_back( name.data() );
                prop_header.prop_legal_ranges.push_back(
                    std::make_pair( "**none**", "**none**" ) );
                prop_header.no_data_values.push_back( -99999. );
                prop_header.property_classes.push_back( name.data() );
                prop_header.kinds.push_back( " Real Number" );
                prop_header.property_subclass.push_back(
                    std::make_pair( "QUANTITY", "Float" ) );
                prop_header.esizes.push_back( 1 );
                prop_header.units.push_back( "unitless" );

                geode::detail::PropClassHeaderData tmp_prop_class_header;
                tmp_prop_class_header.name = name.data();
                tmp_prop_class_header.kind = " Real Number";
                tmp_prop_class_header.unit = "unitless";
                tmp_prop_class_header.is_z = false;

                prop_class_header.push_back( tmp_prop_class_header );
            }
            if( !prop_header.empty() )
            {
                geode::detail::write_prop_header( file_, prop_header );
            }
            write_XYZ_prop_class_header();
            for( const auto& ch : prop_class_header )
            {
                write_property_class_header( file_, ch );
            }
        }

        void write_XYZ_prop_class_header()
        {
            geode::detail::PropClassHeaderData x_prop_header;
            x_prop_header.name = "X";
            x_prop_header.kind = "X";
            x_prop_header.unit = "m";
            x_prop_header.is_z = false;
            write_property_class_header( file_, x_prop_header );

            geode::detail::PropClassHeaderData y_prop_header;
            y_prop_header.name = "Y";
            y_prop_header.kind = "Y";
            y_prop_header.unit = "m";
            y_prop_header.is_z = false;
            write_property_class_header( file_, y_prop_header );

            geode::detail::PropClassHeaderData z_prop_header;
            z_prop_header.name = "Z";
            z_prop_header.kind = "Z";
            z_prop_header.unit = "m";
            z_prop_header.is_z = true;
            write_property_class_header( file_, z_prop_header );
        }

        void write_pvrtx(
            const geode::index_t v, const geode::index_t current_offset )
        {
            file_ << "PVRTX" << SPACE << current_offset << SPACE
                  << edged_curve_.point( v ).value( 0 ) << SPACE
                  << edged_curve_.point( v ).value( 1 ) << SPACE
                  << edged_curve_.point( v ).value( 2 );
            for( const auto att : generic_att_ )
            {
                file_ << SPACE << att->generic_value( v );
            }
            file_ << EOL;
        }
        std::vector< geode::EdgeVertex > get_edged_vertex_on_iline(
            const geode::EdgeVertex& ev, std::vector< bool >& done )
        {
            std::vector< geode::EdgeVertex > ev_on_iline;
            geode::EdgeVertex next_ev = ev;
            /*  ev_on_iline.push_back( ev );
              done[ev.edge_id] = true;*/

            /*auto previous_vertex = edged_curve_.edge_vertex( ev );
            auto edges_around =
                edged_curve_.edges_around_vertex( previous_vertex );*/

            auto propagate = true;
            while( propagate )
            {
                ev_on_iline.push_back( next_ev );
                done[next_ev.edge_id] = true;

                next_ev = { next_ev.edge_id, ( next_ev.vertex_id + 1 ) % 2 };
                auto edges_around = edged_curve_.edges_around_vertex(
                    edged_curve_.edge_vertex( next_ev ) );

                propagate = edges_around.size() == 2;
                if( propagate )
                {
                    for( const auto edge : edges_around )
                    {
                        if( done[edge.edge_id] )
                        {
                            continue;
                        }
                        next_ev = edge;
                    }
                }
                else{
                    ev_on_iline.push_back( next_ev );
				}                    
            }
            return ev_on_iline;
        }

        void write_ilines()
        {
            std::vector< geode::index_t > start_point;
            for( const auto v : geode::Range{ edged_curve_.nb_vertices() } )
            {
                const auto neigh = edged_curve_.edges_around_vertex( v );
                if( neigh.size() != 2 )
                {
                    start_point.push_back( v );
                }
            }
            std::vector< bool > done( edged_curve_.nb_edges(), false );

            geode::index_t current_offset = OFFSET_START;
            for( const auto v_id : start_point )
            {
                const auto edges_around =
                    edged_curve_.edges_around_vertex( v_id );
                for( const auto edge : edges_around )
                {
                    if( done[edge.edge_id] )
                    {
                        continue;
                    }
                    file_ << "ILINE" << EOL;
                    // write_pvrtx( v_id, current_offset );
                    auto ev_on_iline = get_edged_vertex_on_iline( edge, done );
                    geode::index_t cur_v = 0;
                    for( const auto ev : ev_on_iline )
                    {
                        write_pvrtx( edged_curve_.edge_vertex( ev ),
                            current_offset + cur_v );
                        ++cur_v;
                    }
                    cur_v = 0;
                    for( const auto edge : geode::Range(ev_on_iline.size()-1) )
                    {
                        file_ << "SEG" << SPACE << current_offset + cur_v
                              << SPACE << current_offset + cur_v+1 << EOL;
                        ++cur_v;
                    }
                    current_offset += ev_on_iline.size();
                }
            }
        }

        /*             geode::index_t nb_vertex = 1;


                     if( next_ev.vertex_id ==0 )
                     {
                         v_ids.push_back( v_id );
                         const auto next_vid =
                             edged_curve_.edge_vertex( next_ev );
                         const auto next_edge_around =
                             edged_curve_.edges_around_vertex( next_vid );

                     while( next_edge_around2.size() == 2 ) {
                         for( const auto next_ev2 : next_edge_around )
                         {
                             if( next_ev2.vertex_id == 0 )
                             {
                                 v_ids.push_back( v_id );
                                 const auto next_vid =
                                     edged_curve_.edge_vertex( next_ev );
                                 const auto next_edge_around =
                                     edged_curve_.edges_around_vertex(
                                         next_vid );
                                 }}
                     }

                     }
                     const auto next_vid = edged_curve_.edge_vertex( next_ev );
                     const auto next_edge_around =
                         edged_curve_.edges_around_vertex( next_vid );

                     while( next_edge_around.size() == 2 )
                     {
                         


                         v_id.push_back( next_vid );
                         const auto next_edge_arround =
         edged_curve_.edges_around_vertex( next_vid ); if (next_ev.size() != 2)
         { break;
                         }
                         ev

                     }
                     else
                     {
                         //file_ << "ILINE" << EOL;

                         while(ev.)
                     }
                 }
             }
         }*/

        void write_iline()
        {
            geode::index_t current_offset = OFFSET_START;
            file_ << "ILINE" << EOL;
            for( const auto v : geode::Range{ edged_curve_.nb_vertices() } )
            {
                write_pvrtx( v, current_offset );
            }

            for( const auto s : geode::Range{ edged_curve_.nb_edges() } )
            {
                file_ << "SEG" << SPACE
                      << OFFSET_START + edged_curve_.edge_vertex( { s, 0 } )
                      << SPACE
                      << OFFSET_START + edged_curve_.edge_vertex( { s, 1 } )
                      << EOL;
            }
        }

        void write_file()
        {
            geode::Logger::info( "[PLOutput::write] Do what have to be done." );

            file_ << "GOCAD PLine 1" << EOL;
            geode::detail::HeaderData header;
            header.name = "edged_curve_name";
            geode::detail::write_header( file_, header );
            geode::detail::write_CRS( file_, {} );
            write_prop_header();
            write_ilines();
            file_ << "END" << EOL;
            return;
        }

    private:
        std::ofstream file_;
        const geode::EdgedCurve3D& edged_curve_;
        std::vector< std::shared_ptr< geode::AttributeBase > > generic_att_;
    };
} // namespace

namespace geode
{
    namespace detail
    {
        void PLOutput::write() const
        {
            PLOutputImpl impl{ filename(), edged_curve() };
            impl.write_file();
        }
    } // namespace detail
} // namespace geode
=======
/*
 * Copyright (c) 2019 - 2020 Geode-solutions
 *
 * Permission is hereby granted, free of charge, to any person obtaining a copy
 * of this software and associated documentation files (the "Software"), to deal
 * in the Software without restriction, including without limitation the rights
 * to use, copy, modify, merge, publish, distribute, sublicense, and/or sell
 * copies of the Software, and to permit persons to whom the Software is
 * furnished to do so, subject to the following conditions:
 *
 * The above copyright notice and this permission notice shall be included in
 * all copies or substantial portions of the Software.
 *
 * THE SOFTWARE IS PROVIDED "AS IS", WITHOUT WARRANTY OF ANY KIND, EXPRESS OR
 * IMPLIED, INCLUDING BUT NOT LIMITED TO THE WARRANTIES OF MERCHANTABILITY,
 * FITNESS FOR A PARTICULAR PURPOSE AND NONINFRINGEMENT. IN NO EVENT SHALL THE
 * AUTHORS OR COPYRIGHT HOLDERS BE LIABLE FOR ANY CLAIM, DAMAGES OR OTHER
 * LIABILITY, WHETHER IN AN ACTION OF CONTRACT, TORT OR OTHERWISE, ARISING FROM,
 * OUT OF OR IN CONNECTION WITH THE SOFTWARE OR THE USE OR OTHER DEALINGS IN THE
 * SOFTWARE.
 *
 */

#include <geode/geosciences/private/pl_output.h>

#include <fstream>
#include <memory>
#include <vector>

#include <geode/basic/attribute_manager.h>

#include <geode/basic/filename.h>
#include <geode/mesh/core/edged_curve.h>

#include <geode/geosciences/private/gocad_common.h>

namespace
{
    class PLOutputImpl
    {
    public:
        static constexpr geode::index_t OFFSET_START{ 1 };
        static constexpr char EOL{ '\n' };
        static constexpr char SPACE{ ' ' };
        PLOutputImpl(
            absl::string_view filename, const geode::EdgedCurve3D& edged_curve )
            : file_( filename.data() ), edged_curve_( edged_curve )
        {
            OPENGEODE_EXCEPTION(
                file_.good(), "Error while opening file: ", filename );
        }

        void write_prop_header()
        {
            const auto names =
                edged_curve_.vertex_attribute_manager().attribute_names();
            geode::detail::PropHeaderData prop_header;
            std::vector< geode::detail::PropClassHeaderData > prop_class_header;

            for( const auto& name : names )
            {
                const auto attribute = edged_curve_.vertex_attribute_manager()
                                           .find_generic_attribute( name );
                if( !attribute || !attribute->is_genericable() )
                {
                    continue;
                }
                generic_att_.push_back( attribute );
                prop_header.names.push_back( name.data() );
                prop_header.prop_legal_ranges.emplace_back(
                    "**none**", "**none**" );
                prop_header.no_data_values.push_back( -99999. );
                prop_header.property_classes.push_back( name.data() );
                prop_header.kinds.push_back( " Real Number" );
                prop_header.property_subclass.emplace_back(
                    "QUANTITY", "Float" );
                prop_header.esizes.push_back( 1 );
                prop_header.units.push_back( "unitless" );

                geode::detail::PropClassHeaderData tmp_prop_class_header;
                tmp_prop_class_header.name = name.data();
                tmp_prop_class_header.kind = " Real Number";
                tmp_prop_class_header.unit = "unitless";
                tmp_prop_class_header.is_z = false;

                prop_class_header.push_back( tmp_prop_class_header );
            }
            if( !prop_header.empty() )
            {
                geode::detail::write_prop_header( file_, prop_header );
            }
            write_XYZ_prop_class_header();
            for( const auto& ch : prop_class_header )
            {
                write_property_class_header( file_, ch );
            }
        }

        void write_XYZ_prop_class_header()
        {
            geode::detail::PropClassHeaderData x_prop_header;
            x_prop_header.name = "X";
            x_prop_header.kind = "X";
            x_prop_header.unit = "m";
            x_prop_header.is_z = false;
            write_property_class_header( file_, x_prop_header );

            geode::detail::PropClassHeaderData y_prop_header;
            y_prop_header.name = "Y";
            y_prop_header.kind = "Y";
            y_prop_header.unit = "m";
            y_prop_header.is_z = false;
            write_property_class_header( file_, y_prop_header );

            geode::detail::PropClassHeaderData z_prop_header;
            z_prop_header.name = "Z";
            z_prop_header.kind = "Z";
            z_prop_header.unit = "m";
            z_prop_header.is_z = true;
            write_property_class_header( file_, z_prop_header );
        }

        void write_iline()
        {
            geode::index_t current_offset = OFFSET_START;
            file_ << "ILINE" << EOL;
            for( const auto v : geode::Range{ edged_curve_.nb_vertices() } )
            {
                file_ << "PVRTX" << SPACE << current_offset + v << SPACE
                      << edged_curve_.point( v ).value( 0 ) << SPACE
                      << edged_curve_.point( v ).value( 1 ) << SPACE
                      << edged_curve_.point( v ).value( 2 );
                for( const auto att : generic_att_ )
                {
                    file_ << SPACE << att->generic_value( v );
                }
                file_ << EOL;
            }

            for( const auto s : geode::Range{ edged_curve_.nb_edges() } )
            {
                file_ << "SEG" << SPACE
                      << OFFSET_START + edged_curve_.edge_vertex( { s, 0 } )
                      << SPACE
                      << OFFSET_START + edged_curve_.edge_vertex( { s, 1 } )
                      << EOL;
            }
        }

        void write_file()
        {
            geode::Logger::info( "[PLOutput::write] Do what have to be done." );

            file_ << "GOCAD PLine 1" << EOL;
            geode::detail::HeaderData header;
            header.name = "edged_curve_name";
            geode::detail::write_header( file_, header );
            geode::detail::write_CRS( file_, {} );
            write_prop_header();
            write_iline();
            file_ << "END" << EOL;
            return;
        }

    private:
        std::ofstream file_;
        const geode::EdgedCurve3D& edged_curve_;
        std::vector< std::shared_ptr< geode::AttributeBase > > generic_att_;
    };
} // namespace

namespace geode
{
    namespace detail
    {
        void PLOutput::write() const
        {
            PLOutputImpl impl{ filename(), edged_curve() };
            impl.write_file();
        }
    } // namespace detail
} // namespace geode
>>>>>>> d7efe52f
<|MERGE_RESOLUTION|>--- conflicted
+++ resolved
@@ -1,4 +1,3 @@
-<<<<<<< HEAD
 /*
  * Copyright (c) 2019 - 2020 Geode-solutions
  *
@@ -169,9 +168,10 @@
                         next_ev = edge;
                     }
                 }
-                else{
+                else
+                {
                     ev_on_iline.push_back( next_ev );
-				}                    
+                }
             }
             return ev_on_iline;
         }
@@ -211,10 +211,11 @@
                         ++cur_v;
                     }
                     cur_v = 0;
-                    for( const auto edge : geode::Range(ev_on_iline.size()-1) )
+                    for( const auto edge :
+                        geode::Range( ev_on_iline.size() - 1 ) )
                     {
                         file_ << "SEG" << SPACE << current_offset + cur_v
-                              << SPACE << current_offset + cur_v+1 << EOL;
+                              << SPACE << current_offset + cur_v + 1 << EOL;
                         ++cur_v;
                     }
                     current_offset += ev_on_iline.size();
@@ -254,7 +255,7 @@
 
                      while( next_edge_around.size() == 2 )
                      {
-                         
+
 
 
                          v_id.push_back( next_vid );
@@ -326,188 +327,4 @@
             impl.write_file();
         }
     } // namespace detail
-} // namespace geode
-=======
-/*
- * Copyright (c) 2019 - 2020 Geode-solutions
- *
- * Permission is hereby granted, free of charge, to any person obtaining a copy
- * of this software and associated documentation files (the "Software"), to deal
- * in the Software without restriction, including without limitation the rights
- * to use, copy, modify, merge, publish, distribute, sublicense, and/or sell
- * copies of the Software, and to permit persons to whom the Software is
- * furnished to do so, subject to the following conditions:
- *
- * The above copyright notice and this permission notice shall be included in
- * all copies or substantial portions of the Software.
- *
- * THE SOFTWARE IS PROVIDED "AS IS", WITHOUT WARRANTY OF ANY KIND, EXPRESS OR
- * IMPLIED, INCLUDING BUT NOT LIMITED TO THE WARRANTIES OF MERCHANTABILITY,
- * FITNESS FOR A PARTICULAR PURPOSE AND NONINFRINGEMENT. IN NO EVENT SHALL THE
- * AUTHORS OR COPYRIGHT HOLDERS BE LIABLE FOR ANY CLAIM, DAMAGES OR OTHER
- * LIABILITY, WHETHER IN AN ACTION OF CONTRACT, TORT OR OTHERWISE, ARISING FROM,
- * OUT OF OR IN CONNECTION WITH THE SOFTWARE OR THE USE OR OTHER DEALINGS IN THE
- * SOFTWARE.
- *
- */
-
-#include <geode/geosciences/private/pl_output.h>
-
-#include <fstream>
-#include <memory>
-#include <vector>
-
-#include <geode/basic/attribute_manager.h>
-
-#include <geode/basic/filename.h>
-#include <geode/mesh/core/edged_curve.h>
-
-#include <geode/geosciences/private/gocad_common.h>
-
-namespace
-{
-    class PLOutputImpl
-    {
-    public:
-        static constexpr geode::index_t OFFSET_START{ 1 };
-        static constexpr char EOL{ '\n' };
-        static constexpr char SPACE{ ' ' };
-        PLOutputImpl(
-            absl::string_view filename, const geode::EdgedCurve3D& edged_curve )
-            : file_( filename.data() ), edged_curve_( edged_curve )
-        {
-            OPENGEODE_EXCEPTION(
-                file_.good(), "Error while opening file: ", filename );
-        }
-
-        void write_prop_header()
-        {
-            const auto names =
-                edged_curve_.vertex_attribute_manager().attribute_names();
-            geode::detail::PropHeaderData prop_header;
-            std::vector< geode::detail::PropClassHeaderData > prop_class_header;
-
-            for( const auto& name : names )
-            {
-                const auto attribute = edged_curve_.vertex_attribute_manager()
-                                           .find_generic_attribute( name );
-                if( !attribute || !attribute->is_genericable() )
-                {
-                    continue;
-                }
-                generic_att_.push_back( attribute );
-                prop_header.names.push_back( name.data() );
-                prop_header.prop_legal_ranges.emplace_back(
-                    "**none**", "**none**" );
-                prop_header.no_data_values.push_back( -99999. );
-                prop_header.property_classes.push_back( name.data() );
-                prop_header.kinds.push_back( " Real Number" );
-                prop_header.property_subclass.emplace_back(
-                    "QUANTITY", "Float" );
-                prop_header.esizes.push_back( 1 );
-                prop_header.units.push_back( "unitless" );
-
-                geode::detail::PropClassHeaderData tmp_prop_class_header;
-                tmp_prop_class_header.name = name.data();
-                tmp_prop_class_header.kind = " Real Number";
-                tmp_prop_class_header.unit = "unitless";
-                tmp_prop_class_header.is_z = false;
-
-                prop_class_header.push_back( tmp_prop_class_header );
-            }
-            if( !prop_header.empty() )
-            {
-                geode::detail::write_prop_header( file_, prop_header );
-            }
-            write_XYZ_prop_class_header();
-            for( const auto& ch : prop_class_header )
-            {
-                write_property_class_header( file_, ch );
-            }
-        }
-
-        void write_XYZ_prop_class_header()
-        {
-            geode::detail::PropClassHeaderData x_prop_header;
-            x_prop_header.name = "X";
-            x_prop_header.kind = "X";
-            x_prop_header.unit = "m";
-            x_prop_header.is_z = false;
-            write_property_class_header( file_, x_prop_header );
-
-            geode::detail::PropClassHeaderData y_prop_header;
-            y_prop_header.name = "Y";
-            y_prop_header.kind = "Y";
-            y_prop_header.unit = "m";
-            y_prop_header.is_z = false;
-            write_property_class_header( file_, y_prop_header );
-
-            geode::detail::PropClassHeaderData z_prop_header;
-            z_prop_header.name = "Z";
-            z_prop_header.kind = "Z";
-            z_prop_header.unit = "m";
-            z_prop_header.is_z = true;
-            write_property_class_header( file_, z_prop_header );
-        }
-
-        void write_iline()
-        {
-            geode::index_t current_offset = OFFSET_START;
-            file_ << "ILINE" << EOL;
-            for( const auto v : geode::Range{ edged_curve_.nb_vertices() } )
-            {
-                file_ << "PVRTX" << SPACE << current_offset + v << SPACE
-                      << edged_curve_.point( v ).value( 0 ) << SPACE
-                      << edged_curve_.point( v ).value( 1 ) << SPACE
-                      << edged_curve_.point( v ).value( 2 );
-                for( const auto att : generic_att_ )
-                {
-                    file_ << SPACE << att->generic_value( v );
-                }
-                file_ << EOL;
-            }
-
-            for( const auto s : geode::Range{ edged_curve_.nb_edges() } )
-            {
-                file_ << "SEG" << SPACE
-                      << OFFSET_START + edged_curve_.edge_vertex( { s, 0 } )
-                      << SPACE
-                      << OFFSET_START + edged_curve_.edge_vertex( { s, 1 } )
-                      << EOL;
-            }
-        }
-
-        void write_file()
-        {
-            geode::Logger::info( "[PLOutput::write] Do what have to be done." );
-
-            file_ << "GOCAD PLine 1" << EOL;
-            geode::detail::HeaderData header;
-            header.name = "edged_curve_name";
-            geode::detail::write_header( file_, header );
-            geode::detail::write_CRS( file_, {} );
-            write_prop_header();
-            write_iline();
-            file_ << "END" << EOL;
-            return;
-        }
-
-    private:
-        std::ofstream file_;
-        const geode::EdgedCurve3D& edged_curve_;
-        std::vector< std::shared_ptr< geode::AttributeBase > > generic_att_;
-    };
-} // namespace
-
-namespace geode
-{
-    namespace detail
-    {
-        void PLOutput::write() const
-        {
-            PLOutputImpl impl{ filename(), edged_curve() };
-            impl.write_file();
-        }
-    } // namespace detail
-} // namespace geode
->>>>>>> d7efe52f
+} // namespace geode