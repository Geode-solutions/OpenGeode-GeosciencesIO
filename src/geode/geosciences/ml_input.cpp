/*
 * Copyright (c) 2019 Geode-solutions
 *
 * Permission is hereby granted, free of charge, to any person obtaining a copy
 * of this software and associated documentation files (the "Software"), to deal
 * in the Software without restriction, including without limitation the rights
 * to use, copy, modify, merge, publish, distribute, sublicense, and/or sell
 * copies of the Software, and to permit persons to whom the Software is
 * furnished to do so, subject to the following conditions:
 *
 * The above copyright notice and this permission notice shall be included in
 * all copies or substantial portions of the Software.
 *
 * THE SOFTWARE IS PROVIDED "AS IS", WITHOUT WARRANTY OF ANY KIND, EXPRESS OR
 * IMPLIED, INCLUDING BUT NOT LIMITED TO THE WARRANTIES OF MERCHANTABILITY,
 * FITNESS FOR A PARTICULAR PURPOSE AND NONINFRINGEMENT. IN NO EVENT SHALL THE
 * AUTHORS OR COPYRIGHT HOLDERS BE LIABLE FOR ANY CLAIM, DAMAGES OR OTHER
 * LIABILITY, WHETHER IN AN ACTION OF CONTRACT, TORT OR OTHERWISE, ARISING FROM,
 * OUT OF OR IN CONNECTION WITH THE SOFTWARE OR THE USE OR OTHER DEALINGS IN THE
 * SOFTWARE.
 *
 */

#include <geode/geosciences/detail/ml_input.h>

#include <algorithm>
#include <fstream>
#include <functional>
#include <unordered_map>

#include <geode/basic/bounding_box.h>
#include <geode/basic/nn_search.h>
#include <geode/basic/point.h>
#include <geode/basic/vector.h>

#include <geode/model/mixin/core/corner.h>
#include <geode/model/mixin/core/line.h>
#include <geode/model/mixin/core/surface.h>
#include <geode/model/mixin/core/vertex_identifier.h>

#include <geode/mesh/builder/edged_curve_builder.h>
#include <geode/mesh/builder/point_set_builder.h>
#include <geode/mesh/builder/triangulated_surface_builder.h>
#include <geode/mesh/core/edged_curve.h>
#include <geode/mesh/core/geode_triangulated_surface.h>

#include <geode/geosciences/detail/gocad_common.h>
#include <geode/geosciences/representation/builder/structural_model_builder.h>
#include <geode/geosciences/representation/core/structural_model.h>

namespace std
{
    template <>
    struct hash< std::pair< geode::uuid, geode::uuid > >
    {
    public:
        size_t operator()( const pair< geode::uuid, geode::uuid >& x ) const
        {
            return std::hash< geode::uuid >{}( x.first )
                   ^ std::hash< geode::uuid >{}( x.second );
        }
    };
} // namespace std

namespace
{
    geode::PolygonEdge find_edge( const geode::PolygonalSurface3D& mesh,
        geode::index_t v0,
        geode::index_t v1 )
    {
        bool found;
        geode::PolygonEdge edge;
        std::tie( found, edge ) = mesh.polygon_edge_from_vertices( v0, v1 );
        if( !found )
        {
            throw geode::OpenGeodeException{
                "[MLInput] Starting edge Line from Corner not found.",
                "Looking for edge: ", mesh.point( v0 ), " - ", mesh.point( v1 )
            };
        }
        return edge;
    }

    class MLInputImpl
    {
    public:
        static constexpr geode::index_t OFFSET_START{ 1 };

        MLInputImpl(
            const std::string& filename, geode::StructuralModel& model )
            : file_( filename ), model_( model ), builder_( model )
        {
            OPENGEODE_EXCEPTION( file_.good(),
                "[MLInput] Error while opening file: " + filename );
        }

        void read_file()
        {
            geode::check_keyword( file_, "GOCAD Model3d" );
            geode::read_header( file_ );
            geode::read_CRS( file_ );
            read_model_components();
            for( auto& tsurf : tsurfs_ )
            {
                tsurf.data = geode::read_tsurf( file_ );
                build_surfaces( tsurf );
            }
            compute_epsilon();
            build_corners();
            build_lines();
            complete_vertex_identifier();
        }

    private:
        struct TSurfMLData
        {
            TSurfMLData( std::string input_name )
                : name( std::move( input_name ) )
            {
            }

            geode::TSurfData data;
            std::vector< geode::uuid > tfaces{};
            std::string feature;
            std::string name = std::string( "unknown" );
        };

        struct LineData
        {
            bool operator!=( const LineData& rhs ) const
            {
                return line != rhs.line;
            }
            bool operator<( const LineData& rhs ) const
            {
                return line < rhs.line;
            }
            geode::uuid corner0, corner1, line, surface;
            std::vector< geode::Point3D > points;
            std::vector< geode::index_t > indices;
        };

        void compute_epsilon()
        {
            geode::BoundingBox3D box;
            for( const auto& surface : model_.surfaces() )
            {
                const auto& mesh = surface.mesh();
                for( auto v : geode::Range{ mesh.nb_vertices() } )
                {
                    box.add_point( mesh.point( v ) );
                }
            }
            geode::Vector3D diagonal{ box.min(), box.max() };
            epsilon_ =
                1e-7
                * std::min( diagonal.value( 0 ),
                      std::min( diagonal.value( 1 ), diagonal.value( 2 ) ) );
        }

        void complete_vertex_identifier()
        {
            for( const auto& surface : model_.surfaces() )
            {
                const auto& mesh = surface.mesh();
                auto surface_id = surface.component_id();
                for( auto v : geode::Range{ mesh.nb_vertices() } )
                {
                    if( model_.unique_vertex( { surface.component_id(), v } )
                        == geode::NO_ID )
                    {
                        builder_.set_unique_vertex( { surface_id, v },
                            builder_.create_unique_vertex() );
                    }
                }
            }
        }

        void build_corners()
        {
            std::vector< geode::Point3D > corner_points;
            std::vector< geode::MeshComponentVertex > corner_surface_index;
            for( const auto& tsurf : tsurfs_ )
            {
                const auto& data = tsurf.data;
                for( auto corner : data.bstones )
                {
                    corner_points.push_back( data.points[corner] );
                    auto tface_id = data.tface_id( corner );
                    const auto& surface =
                        model_.surface( tsurf.tfaces[tface_id] );
                    auto vertex_id =
                        corner - data.tface_vertices_offset[tface_id];
                    corner_surface_index.emplace_back(
                        surface.component_id(), vertex_id );
                }
            }

            geode::NNSearch3D ann{ std::move( corner_points ) };
            auto colocated_info = ann.colocated_index_mapping( epsilon_ );
            for( auto& point : colocated_info.unique_points )
            {
                const auto& corner_id = builder_.add_corner();
                builder_.corner_mesh_builder( corner_id )
                    ->create_point( point );
                auto vertex_id = builder_.create_unique_vertex();
                builder_.set_unique_vertex(
                    { model_.corner( corner_id ).component_id(), 0 },
                    vertex_id );
            }
            for( auto i :
                geode::Range{ colocated_info.colocated_mapping.size() } )
            {
                builder_.set_unique_vertex(
                    std::move( corner_surface_index[i] ),
                    colocated_info.colocated_mapping[i] );
            }
        }

        void build_lines()
        {
            std::vector< std::pair< geode::MeshComponentVertex,
                geode::MeshComponentVertex > >
                line_surface_index;
            for( const auto& tsurf : tsurfs_ )
            {
                const auto& data = tsurf.data;
                for( auto border : data.borders )
                {
                    auto tface_id = data.tface_id( border.corner_id );
                    const auto& surface =
                        model_.surface( tsurf.tfaces[tface_id] );
                    auto corner_id =
                        border.corner_id - data.tface_vertices_offset[tface_id];
                    auto next_id =
                        border.next_id - data.tface_vertices_offset[tface_id];
                    line_surface_index.emplace_back(
                        geode::MeshComponentVertex{
                            surface.component_id(), corner_id },
                        geode::MeshComponentVertex{
                            surface.component_id(), next_id } );
                }
            }

            std::unordered_map< geode::uuid, std::vector< LineData > >
                surface2lines;
            for( auto& line_start : line_surface_index )
            {
                const auto& surface_id = line_start.first.component_id.id();
                const auto& surface = model_.surface( surface_id );
                auto line_data = compute_line( surface, line_start );
                line_data.line = find_or_create_line( line_data );
                surface2lines[surface_id].emplace_back(
                    std::move( line_data ) );
            }

            for( auto& surface2line : surface2lines )
            {
                auto& lines = surface2line.second;
                std::sort( lines.begin(), lines.end() );
                for( size_t l = 1; l < lines.size(); l++ )
                {
                    if( lines[l - 1] != lines[l] )
                    {
                        register_line_data( lines[l - 1] );
                    }
                    else
                    {
                        register_internal_line_data( lines[l - 1] );
                        const auto& surface =
                            model_.surface( lines[l].surface );
                        register_line_surface_vertex_identifier(
                            lines[l], surface.component_id() );
                        l++;
                    }
                }
                auto size = lines.size() - 1;
                if( lines[size - 1] != lines[size] )
                {
                    register_line_data( lines[size] );
                }
            }
        }

        const geode::uuid& find_or_create_line( LineData& line_data )
        {
            auto it = corners2line_.find(
                std::make_pair( line_data.corner0, line_data.corner1 ) );
            if( it != corners2line_.end()
                && are_lines_equal( line_data, it->second ) )
            {
                return it->second;
            }
            auto it_reverse = corners2line_.find(
                std::make_pair( line_data.corner1, line_data.corner0 ) );
            if( it_reverse != corners2line_.end()
                && are_lines_reverse_equal( line_data, it_reverse->second ) )
            {
                std::reverse(
                    line_data.indices.begin(), line_data.indices.end() );
                return it_reverse->second;
            }
            return create_line( line_data );
        }

        bool are_lines_equal(
            const LineData& line_data, const geode::uuid& line_id )
        {
            const auto& mesh = model_.line( line_id ).mesh();
            if( mesh.nb_vertices() != line_data.points.size() )
            {
                return false;
            }
            for( auto v : geode::Range{ mesh.nb_vertices() } )
            {
                if( !mesh.point( v ).inexact_equal(
                        line_data.points[v], epsilon_ ) )
                {
                    return false;
                }
            }
            return true;
        }

        bool are_lines_reverse_equal(
            const LineData& line_data, const geode::uuid& line_id )
        {
            const auto& mesh = model_.line( line_id ).mesh();
            if( mesh.nb_vertices() != line_data.points.size() )
            {
                return false;
            }
            for( auto v : geode::Range{ mesh.nb_vertices() } )
            {
                if( !mesh.point( v ).inexact_equal(
                        line_data.points[mesh.nb_vertices() - v - 1],
                        epsilon_ ) )
                {
                    return false;
                }
            }
            return true;
        }

        void build_surfaces( const TSurfMLData& tsurf )
        {
            for( auto i : geode::Range{ tsurf.tfaces.size() } )
            {
                const auto& uuid = tsurf.tfaces[i];
                std::unique_ptr< geode::TriangulatedSurfaceBuilder3D > builder{
                    dynamic_cast< geode::TriangulatedSurfaceBuilder3D* >(
                        builder_.surface_mesh_builder( uuid ).release() )
                };
                const auto& data = tsurf.data;
                for( auto p : geode::Range{ data.tface_vertices_offset[i],
                         data.tface_vertices_offset[i + 1] } )
                {
                    builder->create_point( data.points[p] );
                }
                for( auto t : geode::Range{ data.tface_triangles_offset[i],
                         data.tface_triangles_offset[i + 1] } )
                {
                    builder->create_triangle(
                        { data.triangles[t][0] - data.tface_vertices_offset[i],
                            data.triangles[t][1]
                                - data.tface_vertices_offset[i],
                            data.triangles[t][2]
                                - data.tface_vertices_offset[i] } );
                }

                builder->compute_polygon_adjacencies();
            }
        }

        const geode::uuid& create_line( const LineData& line_data )
        {
            const auto& line_id = builder_.add_line();
            corners2line_.emplace(
                std::make_pair( line_data.corner0, line_data.corner1 ),
                line_id );
            create_line_geometry( line_data, line_id );
            create_line_topology( line_data, line_id );
            return line_id;
        }

        void create_line_topology(
            const LineData& line_data, const geode::uuid& line_id )
        {
            const auto& line = model_.line( line_id );
            builder_.add_corner_line_relationship(
                model_.corner( line_data.corner0 ), line );
            builder_.add_corner_line_relationship(
                model_.corner( line_data.corner1 ), line );

            auto line_component_id = line.component_id();
            auto last_index =
                static_cast< geode::index_t >( line_data.points.size() - 1 );
            builder_.set_unique_vertex( { line_component_id, 0 },
                model_.unique_vertex(
                    { model_.corner( line_data.corner0 ).component_id(),
                        0 } ) );
            builder_.set_unique_vertex( { line_component_id, last_index },
                model_.unique_vertex(
                    { model_.corner( line_data.corner1 ).component_id(),
                        0 } ) );
            for( auto i : geode::Range{ 1, last_index } )
            {
                builder_.set_unique_vertex(
                    { line_component_id, i }, builder_.create_unique_vertex() );
            }
        }

        void create_line_geometry(
            const LineData& line_data, const geode::uuid& line_id )
        {
            auto line_builder = builder_.line_mesh_builder( line_id );
            for( const auto& point : line_data.points )
            {
                line_builder->create_point( point );
            }
            for( auto i : geode::Range( 1, line_data.points.size() ) )
            {
                line_builder->create_edge( i - 1, i );
            }
        }

        void register_line_data( const LineData& line_data )
        {
            const auto& surface = model_.surface( line_data.surface );
            builder_.add_line_surface_relationship(
                model_.line( line_data.line ), surface );
            register_line_surface_vertex_identifier(
                line_data, surface.component_id() );
        }

        void register_internal_line_data( const LineData& line_data )
        {
            const auto& surface = model_.surface( line_data.surface );
            builder_.add_line_surface_internal_relationship(
                model_.line( line_data.line ), surface );
            register_line_surface_vertex_identifier(
                line_data, surface.component_id() );
        }

        void register_line_surface_vertex_identifier(
            const LineData& line_data, const geode::ComponentID& surface_id )
        {
            for( auto i : geode::Range{ line_data.indices.size() } )
            {
                auto unique_id = model_.unique_vertex(
                    { model_.line( line_data.line ).component_id(), i } );
                builder_.set_unique_vertex(
                    { surface_id, line_data.indices[i] }, unique_id );
            }
        }

        LineData compute_line( const geode::Surface3D& surface,
            const std::pair< geode::MeshComponentVertex,
                geode::MeshComponentVertex >& line_start )
        {
            LineData result;
            result.surface = surface.id();
            result.corner0 =
                model_
                    .mesh_component_vertices(
                        model_.unique_vertex( { surface.component_id(),
                            line_start.first.vertex } ),
                        geode::Corner3D::component_type_static() )
                    .front()
                    .component_id.id();

            const auto& mesh = surface.mesh();
            result.indices.push_back( line_start.first.vertex );
            result.points.emplace_back( mesh.point( result.indices.back() ) );
            auto edge = find_edge(
                mesh, line_start.second.vertex, line_start.first.vertex );
            while( model_.unique_vertex( { surface.component_id(),
                       mesh.polygon_edge_vertex( edge, 0 ) } )
                   == geode::NO_ID )
            {
                result.indices.push_back( mesh.polygon_edge_vertex( edge, 0 ) );
                result.points.emplace_back(
                    mesh.point( result.indices.back() ) );
                edge = mesh.previous_on_border( edge );
            }

            result.indices.push_back( mesh.polygon_edge_vertex( edge, 0 ) );
            result.points.emplace_back( mesh.point( result.indices.back() ) );
            result.corner1 =
                model_
                    .mesh_component_vertices(
                        model_.unique_vertex(
                            { surface.component_id(), result.indices.back() } ),
                        geode::Corner3D::component_type_static() )
                    .front()
                    .component_id.id();
            return result;
        }

<<<<<<< HEAD
=======
        void check_keyword( std::string keyword )
        {
            std::string line;
            std::getline( file_, line );
            OPENGEODE_EXCEPTION( string_starts_with( line, keyword ),
                "[MLInput] Line should starts with \"" + keyword + "\"" );
        }

        void read_header()
        {
            check_keyword( "HEADER" );
            std::string line;
            while( std::getline( file_, line ) )
            {
                if( string_starts_with( line, "}" ) )
                {
                    return;
                }
            }
            throw geode::OpenGeodeException(
                "[MLInput] Cannot find the end of \"HEADER\" section" );
        }

        void read_CRS()
        {
            check_keyword( "GOCAD_ORIGINAL_COORDINATE_SYSTEM" );
            std::string line;
            while( std::getline( file_, line ) )
            {
                if( string_starts_with(
                        line, "END_ORIGINAL_COORDINATE_SYSTEM" ) )
                {
                    return;
                }

                std::istringstream iss{ line };
                std::string keyword;
                iss >> keyword;
                if( keyword == "ZPOSITIVE" )
                {
                    std::string sign;
                    iss >> sign;
                    z_sign = sign == "Elevation" ? 1 : -1;
                }
            }
            throw geode::OpenGeodeException{
                "[MLInput] Cannot find the end of CRS section"
            };
        }

>>>>>>> 41c260e5
        void read_model_components()
        {
            std::string line;
            while( std::getline( file_, line ) )
            {
                if( geode::string_starts_with( line, "END" ) )
                {
                    create_tsurfs();
                    return;
                }

                std::istringstream iss{ line };
                std::string component_type;
                iss >> component_type;
                if( component_type == "TSURF" )
                {
                    process_TSURF_keyword( iss );
                }
                else if( component_type == "TFACE" )
                {
                    process_TFACE_keyword( iss );
                }
                else if( component_type == "REGION" )
                {
                    process_REGION_keyword( iss );
                }
            }
            throw geode::OpenGeodeException{
                "[MLInput] Cannot find the end of component section"
            };
        }

        void create_tsurfs()
        {
            std::vector< geode::uuid > boundaries;
            for( const auto& tsurf : tsurfs_ )
            {
                if( tsurf.feature.find( "fault" ) != std::string::npos )
                {
                    const auto& fault_uuid =
                        builder_.add_fault( fault_map_.at( tsurf.feature ) );
                    builder_.set_fault_name( fault_uuid, tsurf.name );
                    const auto& fault = model_.fault( fault_uuid );
                    for( const auto& uuid : tsurf.tfaces )
                    {
                        builder_.add_surface_in_fault(
                            model_.surface( uuid ), fault );
                    }
                }
                else if( tsurf.feature == "boundary"
                         || tsurf.feature == "lease" )
                {
                    const auto& model_boundary_uuid =
                        builder_.add_model_boundary();
                    builder_.set_model_boundary_name(
                        model_boundary_uuid, tsurf.name );
                    const auto& model_boundary =
                        model_.model_boundary( model_boundary_uuid );
                    for( const auto& uuid : tsurf.tfaces )
                    {
                        builder_.add_surface_in_model_boundary(
                            model_.surface( uuid ), model_boundary );
                        boundaries.push_back( uuid );
                    }
                }
                else
                {
                    const auto& horizon_uuid = builder_.add_horizon(
                        horizon_map_.at( tsurf.feature ) );
                    builder_.set_horizon_name( horizon_uuid, tsurf.name );
                    const auto& horizon = model_.horizon( horizon_uuid );
                    for( const auto& uuid : tsurf.tfaces )
                    {
                        builder_.add_surface_in_horizon(
                            model_.surface( uuid ), horizon );
                    }
                }
            }
            process_unassigned_model_boundaries( boundaries );
        }

        void process_unassigned_model_boundaries(
            std::vector< geode::uuid >& boundaries )
        {
            std::sort( boundaries.begin(), boundaries.end() );
            std::vector< geode::uuid > diff(
                boundaries.size() + universe_.size() );
            diff.resize(
                std::set_difference( boundaries.begin(), boundaries.end(),
                    universe_.begin(), universe_.end(), diff.begin() )
                - diff.begin() );
            if( !diff.empty() )
            {
                const auto& model_boundary_uuid = builder_.add_model_boundary();
                builder_.set_model_boundary_name(
                    model_boundary_uuid, "undefined boundary" );
                const auto& model_boundary =
                    model_.model_boundary( model_boundary_uuid );
                for( const auto& uuid : diff )
                {
                    builder_.add_surface_in_model_boundary(
                        model_.surface( uuid ), model_boundary );
                }
            }
        }

        void process_TSURF_keyword( std::istringstream& iss )
        {
            auto name = geode::read_name( iss );
            tsurf_names2index_.emplace( name, tsurfs_.size() );
            tsurfs_.emplace_back( std::move( name ) );
        }

        void process_TFACE_keyword( std::istringstream& iss )
        {
            geode::index_t id;
            std::string feature;
            iss >> id >> feature;
            std::string name = geode::read_name( iss );
            const auto& surface_id = builder_.add_surface(
                geode::OpenGeodeTriangulatedSurface3D::type_name_static() );
            auto& tsurf = tsurfs_[tsurf_names2index_.at( name )];
            tsurf.feature = feature;
            tsurf.tfaces.emplace_back( surface_id );
            surfaces_.emplace_back( surface_id );
        }

        void process_REGION_keyword( std::istringstream& iss )
        {
            geode::index_t id;
            iss >> id;
            auto name = geode::read_name( iss );
            if( name == "Universe" )
            {
                read_universe();
                return;
            }
            const auto& block_id = builder_.add_block();
            builder_.set_block_name( block_id, name );
            create_block_topology( block_id );
        }

        void read_universe()
        {
            while( true )
            {
                std::string boundary_line;
                std::getline( file_, boundary_line );
                std::istringstream boundary_iss{ boundary_line };
                int surface_id;
                while( boundary_iss >> surface_id )
                {
                    if( surface_id == 0 )
                    {
                        std::sort( universe_.begin(), universe_.end() );
                        return;
                    }
                    surface_id = std::abs( surface_id ) - OFFSET_START;
                    universe_.push_back( surfaces_[surface_id] );
                }
            }
        }

        void create_block_topology( const geode::uuid& block_id )
        {
            const auto& block = model_.block( block_id );
            std::vector< geode::index_t > surfaces;
            while( true )
            {
                std::string boundary_line;
                std::getline( file_, boundary_line );
                std::istringstream boundary_iss{ boundary_line };
                int surface_id;
                while( boundary_iss >> surface_id )
                {
                    if( surface_id == 0 )
                    {
                        std::sort( surfaces.begin(), surfaces.end() );
                        for( size_t s = 1; s < surfaces.size(); s++ )
                        {
                            if( surfaces[s - 1] != surfaces[s] )
                            {
                                builder_.add_surface_block_relationship(
                                    model_.surface(
                                        surfaces_[surfaces[s - 1]] ),
                                    block );
                            }
                            else
                            {
                                builder_
                                    .add_surface_block_internal_relationship(
                                        model_.surface(
                                            surfaces_[surfaces[s]] ),
                                        block );
                                s++;
                            }
                        }
                        auto size = surfaces.size() - 1;
                        if( surfaces[size - 1] != surfaces[size] )
                        {
                            builder_.add_surface_block_relationship(
                                model_.surface( surfaces_[surfaces[size]] ),
                                block );
                        }
                        return;
                    }
                    surface_id = std::abs( surface_id ) - OFFSET_START;
                    surfaces.push_back( surface_id );
                }
            }
        }

    private:
        std::ifstream file_;
        geode::StructuralModel& model_;
        geode::StructuralModelBuilder builder_;
        std::unordered_map< std::string, geode::index_t > tsurf_names2index_;
        std::vector< TSurfMLData > tsurfs_;
        std::unordered_map< std::pair< geode::uuid, geode::uuid >, geode::uuid >
            corners2line_;
        std::vector< geode::uuid > surfaces_;
        std::vector< geode::uuid > universe_;
        double epsilon_;
        std::unordered_map< std::string, geode::Fault3D::FAULT_TYPE >
            fault_map_ = { { "fault", geode::Fault3D::FAULT_TYPE::NO_TYPE },
                { "reverse_fault", geode::Fault3D::FAULT_TYPE::REVERSE },
                { "normal_fault", geode::Fault3D::FAULT_TYPE::NORMAL } };
        std::unordered_map< std::string, geode::Horizon3D::HORIZON_TYPE >
            horizon_map_ = { { "top", geode::Horizon3D::HORIZON_TYPE::NO_TYPE },
                { "none", geode::Horizon3D::HORIZON_TYPE::NO_TYPE },
                { "topographic", geode::Horizon3D::HORIZON_TYPE::NO_TYPE },
                { "unconformity",
                    geode::Horizon3D::HORIZON_TYPE::NON_CONFORMAL } };
    };
} // namespace

namespace geode
{
    void MLInput::read()
    {
        MLInputImpl impl{ filename(), structural_model() };
        impl.read_file();
    }
} // namespace geode<|MERGE_RESOLUTION|>--- conflicted
+++ resolved
@@ -497,59 +497,6 @@
             return result;
         }
 
-<<<<<<< HEAD
-=======
-        void check_keyword( std::string keyword )
-        {
-            std::string line;
-            std::getline( file_, line );
-            OPENGEODE_EXCEPTION( string_starts_with( line, keyword ),
-                "[MLInput] Line should starts with \"" + keyword + "\"" );
-        }
-
-        void read_header()
-        {
-            check_keyword( "HEADER" );
-            std::string line;
-            while( std::getline( file_, line ) )
-            {
-                if( string_starts_with( line, "}" ) )
-                {
-                    return;
-                }
-            }
-            throw geode::OpenGeodeException(
-                "[MLInput] Cannot find the end of \"HEADER\" section" );
-        }
-
-        void read_CRS()
-        {
-            check_keyword( "GOCAD_ORIGINAL_COORDINATE_SYSTEM" );
-            std::string line;
-            while( std::getline( file_, line ) )
-            {
-                if( string_starts_with(
-                        line, "END_ORIGINAL_COORDINATE_SYSTEM" ) )
-                {
-                    return;
-                }
-
-                std::istringstream iss{ line };
-                std::string keyword;
-                iss >> keyword;
-                if( keyword == "ZPOSITIVE" )
-                {
-                    std::string sign;
-                    iss >> sign;
-                    z_sign = sign == "Elevation" ? 1 : -1;
-                }
-            }
-            throw geode::OpenGeodeException{
-                "[MLInput] Cannot find the end of CRS section"
-            };
-        }
-
->>>>>>> 41c260e5
         void read_model_components()
         {
             std::string line;
