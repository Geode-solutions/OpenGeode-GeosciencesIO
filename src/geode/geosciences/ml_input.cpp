/*
 * Copyright (c) 2019 - 2022 Geode-solutions
 *
 * Permission is hereby granted, free of charge, to any person obtaining a copy
 * of this software and associated documentation files (the "Software"), to deal
 * in the Software without restriction, including without limitation the rights
 * to use, copy, modify, merge, publish, distribute, sublicense, and/or sell
 * copies of the Software, and to permit persons to whom the Software is
 * furnished to do so, subject to the following conditions:
 *
 * The above copyright notice and this permission notice shall be included in
 * all copies or substantial portions of the Software.
 *
 * THE SOFTWARE IS PROVIDED "AS IS", WITHOUT WARRANTY OF ANY KIND, EXPRESS OR
 * IMPLIED, INCLUDING BUT NOT LIMITED TO THE WARRANTIES OF MERCHANTABILITY,
 * FITNESS FOR A PARTICULAR PURPOSE AND NONINFRINGEMENT. IN NO EVENT SHALL THE
 * AUTHORS OR COPYRIGHT HOLDERS BE LIABLE FOR ANY CLAIM, DAMAGES OR OTHER
 * LIABILITY, WHETHER IN AN ACTION OF CONTRACT, TORT OR OTHERWISE, ARISING FROM,
 * OUT OF OR IN CONNECTION WITH THE SOFTWARE OR THE USE OR OTHER DEALINGS IN THE
 * SOFTWARE.
 *
 */

#include <geode/geosciences/private/ml_input.h>

#include <algorithm>
#include <fstream>
#include <functional>

#include <absl/container/flat_hash_set.h>

#include <geode/basic/string.h>

#include <geode/geometry/bounding_box.h>
#include <geode/geometry/nn_search.h>
#include <geode/geometry/point.h>
#include <geode/geometry/vector.h>

#include <geode/mesh/builder/edged_curve_builder.h>
#include <geode/mesh/builder/point_set_builder.h>
#include <geode/mesh/builder/triangulated_surface_builder.h>
#include <geode/mesh/core/edged_curve.h>
#include <geode/mesh/core/geode_triangulated_surface.h>

#include <geode/model/helpers/detail/cut_along_internal_lines.h>
#include <geode/model/mixin/core/corner.h>
#include <geode/model/mixin/core/line.h>
#include <geode/model/mixin/core/surface.h>
#include <geode/model/mixin/core/vertex_identifier.h>

#include <geode/geosciences/private/gocad_common.h>
#include <geode/geosciences/representation/builder/structural_model_builder.h>
#include <geode/geosciences/representation/core/structural_model.h>

namespace
{
    std::tuple< geode::PolygonEdge, bool > find_edge(
        const geode::SurfaceMesh3D& mesh, geode::index_t v0, geode::index_t v1 )
    {
        if( const auto edge = mesh.polygon_edge_from_vertices( v0, v1 ) )
        {
            return std::make_tuple( edge.value(), true );
        }
        if( const auto edge = mesh.polygon_edge_from_vertices( v1, v0 ) )
        {
            return std::make_tuple( edge.value(), false );
        }
        throw geode::OpenGeodeException{
            "[MLInput] Starting edge Line from Corner not found. ",
            "Looking for edge: ", mesh.point( v0 ).string(), " - ",
            mesh.point( v1 ).string()
        };
    }

    class MLInputImpl
    {
    public:
        static constexpr geode::index_t OFFSET_START{ 1 };
        static constexpr char EOL{ '\n' };

        MLInputImpl( absl::string_view filename, geode::StructuralModel& model )
            : file_{ geode::to_string( filename ) },
              model_( model ),
              builder_( model )
        {
            OPENGEODE_EXCEPTION( file_.good(),
                "[MLInput] Error while opening file: ", filename );
        }

        void read_file()
        {
            geode::detail::check_keyword( file_, "GOCAD Model3d" );
            const auto header = geode::detail::read_header( file_ );
            builder_.set_name( header.name );
            geode::detail::read_CRS( file_ );
            read_model_components();
            for( auto& tsurf : tsurfs_ )
            {
                tsurf.data = geode::detail::read_tsurf( file_ ).value();
                build_surfaces( tsurf );
            }
            compute_epsilon();
            build_corners();
            build_lines();
        }

    private:
        struct TSurfMLData
        {
            TSurfMLData( std::string input_name )
                : name( std::move( input_name ) )
            {
            }

            geode::detail::TSurfData data;
            std::vector< std::reference_wrapper< const geode::uuid > > tfaces;
            std::string feature;
            std::string name = std::string( "unknown" );
        };

        using LinesID =
            absl::InlinedVector< std::reference_wrapper< const geode::uuid >,
                1 >;

        struct LineData
        {
            bool operator!=( const LineData& rhs ) const
            {
                return line != rhs.line;
            }
            bool operator<( const LineData& rhs ) const
            {
                return line < rhs.line;
            }
            geode::uuid corner0, corner1, line, surface;
            std::vector< geode::Point3D > points;
            std::vector< geode::index_t > indices;
        };

        void compute_epsilon()
        {
            const auto box = model_.bounding_box();
            const geode::Vector3D diagonal{ box.min(), box.max() };
            epsilon_ =
                1e-7
                * std::min( diagonal.value( 0 ),
                    std::min( diagonal.value( 1 ), diagonal.value( 2 ) ) );
        }

        void build_corners()
        {
            std::vector< geode::Point3D > corner_points;
            std::vector< geode::ComponentMeshVertex > corner_surface_index;
            for( const auto& tsurf : tsurfs_ )
            {
                const auto& data = tsurf.data;
                for( const auto corner : data.bstones )
                {
                    corner_points.push_back( data.points[corner] );
                    const auto tface_id = data.tface_id( corner );
                    const auto& surface =
                        model_.surface( tsurf.tfaces[tface_id] );
                    const auto vertex_id =
                        corner - data.tface_vertices_offset[tface_id];
                    corner_surface_index.emplace_back(
                        surface.component_id(), vertex_id );
                }
            }

            geode::NNSearch3D ann{ std::move( corner_points ) };
            auto colocated_info = ann.colocated_index_mapping( epsilon_ );
            for( auto& point : colocated_info.unique_points )
            {
                const auto& corner_id = builder_.add_corner();
                builder_.corner_mesh_builder( corner_id )
                    ->create_point( point );
                const auto vertex_id = builder_.create_unique_vertex();
                builder_.set_unique_vertex(
                    { model_.corner( corner_id ).component_id(), 0 },
                    vertex_id );
            }
            for( const auto i :
                geode::Indices{ colocated_info.colocated_mapping } )
            {
                if( model_.unique_vertex( corner_surface_index[i] )
                    != geode::NO_ID )
                {
                    geode::Logger::warn(
                        "[MLInput::build_corners] Overriding Corner/Surface "
                        "topological information. Please verify "
                        "StructuralModel validity." );
                }
                builder_.set_unique_vertex(
                    std::move( corner_surface_index[i] ),
                    colocated_info.colocated_mapping[i] );
            }
        }

        using LineStarts = std::vector< std::pair< geode::MeshComponentVertex,
            geode::MeshComponentVertex > >;
        LineStarts compute_line_starts() const
        {
<<<<<<< HEAD
            std::vector< std::pair< geode::ComponentMeshVertex,
                geode::ComponentMeshVertex > >
                line_surface_index;
=======
            std::vector< std::pair< geode::MeshComponentVertex,
                geode::MeshComponentVertex > >
                line_starts;
            line_starts.reserve( 2 * tsurfs_.size() );
>>>>>>> 416007fc
            for( const auto& tsurf : tsurfs_ )
            {
                const auto& data = tsurf.data;
                for( const auto border : data.borders )
                {
                    const auto tface_id = data.tface_id( border.corner_id );
                    const auto& surface =
                        model_.surface( tsurf.tfaces[tface_id] );
                    const auto corner_id =
                        border.corner_id - data.tface_vertices_offset[tface_id];
                    const auto next_id =
                        border.next_id - data.tface_vertices_offset[tface_id];
<<<<<<< HEAD
                    line_surface_index.emplace_back(
                        geode::ComponentMeshVertex{
=======
                    line_starts.emplace_back(
                        geode::MeshComponentVertex{
>>>>>>> 416007fc
                            surface.component_id(), corner_id },
                        geode::ComponentMeshVertex{
                            surface.component_id(), next_id } );
                }
            }
            return line_starts;
        }

        absl::flat_hash_map< geode::uuid, std::vector< LineData > >
            create_lines( const LineStarts& line_starts )
        {
            absl::flat_hash_map< geode::uuid, std::vector< LineData > >
                surface_lines;
            surface_lines.reserve( line_starts.size() );
            for( const auto& line_start : line_starts )
            {
                const auto& surface_id = line_start.first.component_id.id();
                const auto& surface = model_.surface( surface_id );
                auto line_data = compute_line( surface, line_start );
                line_data.line = find_or_create_line( line_data );
                surface_lines[surface_id].emplace_back(
                    std::move( line_data ) );
            }
            for( auto& surface_line : surface_lines )
            {
                absl::c_sort( surface_line.second );
            }
            return surface_lines;
        }

        void create_line_surface_relationships(
            const absl::flat_hash_map< geode::uuid, std::vector< LineData > >&
                surface_lines )
        {
            for( const auto& surface_line : surface_lines )
            {
                const auto& surface = model_.surface( surface_line.first );
                const auto& lines = surface_line.second;
                for( size_t l = 1; l < lines.size(); l++ )
                {
                    const auto& previous_line = lines[l - 1];
                    const auto& current_line = lines[l];
                    if( previous_line != current_line )
                    {
                        register_line_data( surface, previous_line );
                    }
                    else
                    {
                        register_internal_line_data( surface, previous_line );
                        register_line_surface_vertex_identifier(
                            current_line, surface.component_id() );
                        l++;
                    }
                }
                if( lines.size() < 2 )
                {
                    continue;
                }
                const auto last = lines.size() - 1;
                if( lines[last - 1] != lines[last] )
                {
                    register_line_data( surface, lines[last] );
                }
            }
        }

        void build_lines()
        {
            const auto line_starts = compute_line_starts();
            const auto surface_lines = create_lines( line_starts );
            create_line_surface_relationships( surface_lines );
            create_missing_line_surface_relationships();
        }

        void create_missing_line_surface_relationships()
        {
            const auto search = create_unique_vertices_search();
            for( const auto& surface : model_.surfaces() )
            {
                const auto surface_id = surface.component_id();
                const auto& mesh = surface.mesh();
                bool need_to_cut{ false };
                for( const auto v : geode::Range{ mesh.nb_vertices() } )
                {
                    const geode::MeshComponentVertex mcv{ surface_id, v };
                    if( model_.unique_vertex( mcv ) != geode::NO_ID )
                    {
                        continue;
                    }
                    const auto result =
                        search.radius_neighbors( mesh.point( v ), epsilon_ );
                    if( result.empty() )
                    {
                        builder_.set_unique_vertex(
                            mcv, builder_.create_unique_vertex() );
                    }
                    else
                    {
                        OPENGEODE_ASSERT( result.size() == 1,
                            "[MLInput] Several unique vertices found for the "
                            "same point" );
                        const auto vertex = result.front();
                        builder_.set_unique_vertex( mcv, vertex );
                        const auto lines = model_.mesh_component_vertices(
                            vertex, geode::Line3D::component_type_static() );
                        OPENGEODE_ASSERT( result.size() == 1,
                            "[MLInput] Several unique vertices found for the "
                            "same point" );
                        for( const auto& line_mcv : lines )
                        {
                            const auto& line =
                                model_.line( line_mcv.component_id.id() );
                            if( !model_.is_internal( line, surface )
                                && should_line_be_internal( line, surface ) )
                            {
                                need_to_cut = true;
                                builder_.add_line_surface_internal_relationship(
                                    line, surface );
                            }
                        }
                    }
                }
                if( need_to_cut )
                {
                    geode::detail::CutAlongInternalLines< geode::BRep,
                        geode::BRepBuilder, 3 >
                        cutter{ model_ };
                    cutter.cut_surface( surface );
                }
            }
        }

        bool should_line_be_internal(
            const geode::Line3D& line, const geode::Surface3D& surface ) const
        {
            const auto& mesh = line.mesh();
            for( const auto v : geode::Range{ mesh.nb_vertices() } )
            {
                const auto vertex =
                    model_.unique_vertex( { line.component_id(), v } );
                if( !model_.has_mesh_component_vertices(
                        vertex, surface.id() ) )
                {
                    return false;
                }
            }
            return true;
        }

        geode::NNSearch3D create_unique_vertices_search() const
        {
            std::vector< geode::Point3D > points( model_.nb_unique_vertices() );
            for( const auto v : geode::Range{ model_.nb_unique_vertices() } )
            {
                const auto mcvs = model_.mesh_component_vertices(
                    v, geode::Line3D::component_type_static() );
                OPENGEODE_ASSERT( !mcvs.empty(),
                    "[MLInput] All current unique vertices should be "
                    "associated to at least one Line" );
                const auto& mcv = mcvs.front();
                const auto& line = model_.line( mcv.component_id.id() );
                points[v] = line.mesh().point( mcv.vertex );
            }
            return { std::move( points ) };
        }

        const geode::uuid& find_or_create_line( LineData& line_data )
        {
            const auto it = corners2line_.find(
                std::make_pair( line_data.corner0, line_data.corner1 ) );
            if( it != corners2line_.end() )
            {
                for( const auto& line_id : it->second )
                {
                    if( are_lines_equal( line_data, line_id ) )
                    {
                        return line_id;
                    }
                }
            }
            const auto it_reverse = corners2line_.find(
                std::make_pair( line_data.corner1, line_data.corner0 ) );
            if( it_reverse != corners2line_.end() )
            {
                for( const auto& line_id : it_reverse->second )
                {
                    if( are_lines_reverse_equal( line_data, line_id ) )
                    {
                        std::reverse( line_data.indices.begin(),
                            line_data.indices.end() );
                        return line_id;
                    }
                }
            }
            return create_line( line_data );
        }

        bool are_lines_equal(
            const LineData& line_data, const geode::uuid& line_id )
        {
            const auto& mesh = model_.line( line_id ).mesh();
            if( mesh.nb_vertices() != line_data.points.size() )
            {
                return false;
            }
            for( const auto v : geode::Range{ mesh.nb_vertices() } )
            {
                if( !mesh.point( v ).inexact_equal(
                        line_data.points[v], epsilon_ ) )
                {
                    return false;
                }
            }
            return true;
        }

        bool are_lines_reverse_equal(
            const LineData& line_data, const geode::uuid& line_id )
        {
            const auto& mesh = model_.line( line_id ).mesh();
            if( mesh.nb_vertices() != line_data.points.size() )
            {
                return false;
            }
            for( const auto v : geode::Range{ mesh.nb_vertices() } )
            {
                if( !mesh.point( v ).inexact_equal(
                        line_data.points[mesh.nb_vertices() - v - 1],
                        epsilon_ ) )
                {
                    return false;
                }
            }
            return true;
        }

        void build_surfaces( const TSurfMLData& tsurf )
        {
            const auto& data = tsurf.data;
            for( const auto triangle_id : geode::Indices{ tsurf.tfaces } )
            {
                auto builder =
                    builder_
                        .surface_mesh_builder< geode::TriangulatedSurface3D >(
                            tsurf.tfaces[triangle_id] );
                builder->set_name( data.header.name );
                const auto current = data.tface_vertices_offset[triangle_id];
                const auto next = data.tface_vertices_offset[triangle_id + 1];
                for( const auto p : geode::Range{ current, next } )
                {
                    builder->create_point( data.points[p] );
                }
                for( const auto t :
                    geode::Range{ data.tface_triangles_offset[triangle_id],
                        data.tface_triangles_offset[triangle_id + 1] } )
                {
                    builder->create_triangle( { data.triangles[t][0] - current,
                        data.triangles[t][1] - current,
                        data.triangles[t][2] - current } );
                }
                builder->compute_polygon_adjacencies();
            }
        }

        const geode::uuid& create_line( const LineData& line_data )
        {
            const auto& line_id = builder_.add_line();
            auto it = corners2line_.try_emplace(
                std::make_pair( line_data.corner0, line_data.corner1 ),
                LinesID{ line_id } );
            if( !it.second )
            {
                it.first->second.push_back( line_id );
            }
            create_line_geometry( line_data, line_id );
            create_line_topology( line_data, line_id );
            return line_id;
        }

        void create_line_topology(
            const LineData& line_data, const geode::uuid& line_id )
        {
            const auto& line = model_.line( line_id );
            builder_.add_corner_line_boundary_relationship(
                model_.corner( line_data.corner0 ), line );
            builder_.add_corner_line_boundary_relationship(
                model_.corner( line_data.corner1 ), line );

            const auto line_component_id = line.component_id();
            const auto last_index =
                static_cast< geode::index_t >( line_data.points.size() - 1 );
            builder_.set_unique_vertex( { line_component_id, 0 },
                model_.unique_vertex(
                    { model_.corner( line_data.corner0 ).component_id(),
                        0 } ) );
            builder_.set_unique_vertex( { line_component_id, last_index },
                model_.unique_vertex(
                    { model_.corner( line_data.corner1 ).component_id(),
                        0 } ) );
            for( const auto i : geode::Range{ 1, last_index } )
            {
                builder_.set_unique_vertex(
                    { line_component_id, i }, builder_.create_unique_vertex() );
            }
        }

        void create_line_geometry(
            const LineData& line_data, const geode::uuid& line_id )
        {
            const auto line_builder = builder_.line_mesh_builder( line_id );
            for( const auto& point : line_data.points )
            {
                line_builder->create_point( point );
            }
            for( const auto i : geode::Range{ 1, line_data.points.size() } )
            {
                line_builder->create_edge( i - 1, i );
            }
        }

        void register_line_data(
            const geode::Surface3D& surface, const LineData& line_data )
        {
            builder_.add_line_surface_boundary_relationship(
                model_.line( line_data.line ), surface );
            register_line_surface_vertex_identifier(
                line_data, surface.component_id() );
        }

        void register_internal_line_data(
            const geode::Surface3D& surface, const LineData& line_data )
        {
            builder_.add_line_surface_internal_relationship(
                model_.line( line_data.line ), surface );
            register_line_surface_vertex_identifier(
                line_data, surface.component_id() );
        }

        void register_line_surface_vertex_identifier(
            const LineData& line_data, const geode::ComponentID& surface_id )
        {
            for( const auto i : geode::Indices{ line_data.indices } )
            {
                const auto unique_id = model_.unique_vertex(
                    { model_.line( line_data.line ).component_id(), i } );
                builder_.set_unique_vertex(
                    { surface_id, line_data.indices[i] }, unique_id );
            }
        }

        LineData compute_line( const geode::Surface3D& surface,
            const std::pair< geode::ComponentMeshVertex,
                geode::ComponentMeshVertex >& line_start )
        {
            LineData result;
            result.surface = surface.id();
            result.corner0 =
                model_
                    .component_mesh_vertices(
                        model_.unique_vertex( { surface.component_id(),
                            line_start.first.vertex } ),
                        geode::Corner3D::component_type_static() )
                    .front()
                    .component_id.id();
            const auto& mesh = surface.mesh();
            result.indices.push_back( line_start.first.vertex );
            result.points.emplace_back( mesh.point( result.indices.back() ) );
            bool orientation;
            geode::PolygonEdge edge;
            std::tie( edge, orientation ) = find_edge(
                mesh, line_start.second.vertex, line_start.first.vertex );
            if( orientation )
            {
                while( model_.unique_vertex( { surface.component_id(),
                           mesh.polygon_vertex( edge ) } )
                       == geode::NO_ID )
                {
                    result.indices.push_back( mesh.polygon_vertex( edge ) );
                    result.points.emplace_back(
                        mesh.point( result.indices.back() ) );
                    edge = mesh.previous_on_border( edge );
                }
                result.indices.push_back( mesh.polygon_vertex( edge ) );
                result.points.emplace_back(
                    mesh.point( result.indices.back() ) );
            }
            else
            {
                while( model_.unique_vertex( { surface.component_id(),
                           mesh.polygon_edge_vertex( edge, 1 ) } )
                       == geode::NO_ID )
                {
                    result.indices.push_back(
                        mesh.polygon_edge_vertex( edge, 1 ) );
                    result.points.emplace_back(
                        mesh.point( result.indices.back() ) );
                    edge = mesh.next_on_border( edge );
                }
                result.indices.push_back( mesh.polygon_edge_vertex( edge, 1 ) );
                result.points.emplace_back(
                    mesh.point( result.indices.back() ) );
            }

            result.corner1 =
                model_
                    .component_mesh_vertices(
                        model_.unique_vertex(
                            { surface.component_id(), result.indices.back() } ),
                        geode::Corner3D::component_type_static() )
                    .front()
                    .component_id.id();
            return result;
        }

        void read_model_components()
        {
            std::string line;
            while( std::getline( file_, line ) )
            {
                if( geode::detail::string_starts_with( line, "END" ) )
                {
                    create_tsurfs();
                    return;
                }

                const auto tokens = geode::string_split( line );
                const auto& component_type = tokens.front();
                absl::Span< const absl::string_view > remaining_tokens(
                    &tokens[1], tokens.size() - 1 );
                if( component_type == "TSURF" )
                {
                    process_TSURF_keyword( remaining_tokens );
                }
                else if( component_type == "TFACE" )
                {
                    process_TFACE_keyword( remaining_tokens );
                }
                else if( component_type == "REGION" )
                {
                    process_REGION_keyword( remaining_tokens );
                }
                else if( component_type == "LAYER" )
                {
                    process_LAYER_keyword( remaining_tokens );
                }
                else if( component_type == "FAULT_BLOCK" )
                {
                    process_FAULT_BLOCK_keyword( remaining_tokens );
                }
            }
            throw geode::OpenGeodeException{
                "[MLInput] Cannot find the end of component section"
            };
        }

        void create_tsurfs()
        {
            std::vector< geode::uuid > boundaries;
            boundaries.reserve( tsurfs_.size() );
            for( const auto& tsurf : tsurfs_ )
            {
                if( tsurf.feature.find( "fault" ) != std::string::npos )
                {
                    const auto& fault_uuid =
                        builder_.add_fault( fault_map_.at( tsurf.feature ) );
                    builder_.set_fault_name( fault_uuid, tsurf.name );
                    const auto& fault = model_.fault( fault_uuid );
                    for( const auto& uuid : tsurf.tfaces )
                    {
                        builder_.add_surface_in_fault(
                            model_.surface( uuid ), fault );
                    }
                }
                else if( tsurf.feature == "boundary"
                         || tsurf.feature == "lease" )
                {
                    const auto& model_boundary_uuid =
                        builder_.add_model_boundary();
                    builder_.set_model_boundary_name(
                        model_boundary_uuid, tsurf.name );
                    const auto& model_boundary =
                        model_.model_boundary( model_boundary_uuid );
                    for( const auto& uuid : tsurf.tfaces )
                    {
                        builder_.add_surface_in_model_boundary(
                            model_.surface( uuid ), model_boundary );
                        boundaries.push_back( uuid );
                    }
                }
                else
                {
                    const auto& horizon_uuid = builder_.add_horizon(
                        horizon_map_.at( tsurf.feature ) );
                    builder_.set_horizon_name( horizon_uuid, tsurf.name );
                    const auto& horizon = model_.horizon( horizon_uuid );
                    for( const auto& uuid : tsurf.tfaces )
                    {
                        builder_.add_surface_in_horizon(
                            model_.surface( uuid ), horizon );
                    }
                }
            }
            process_unassigned_model_boundaries( boundaries );
        }

        void process_unassigned_model_boundaries(
            absl::Span< const geode::uuid > boundaries )
        {
            std::vector< geode::uuid > diff;
            diff.reserve( boundaries.size() );
            for( auto& id : boundaries )
            {
                if( !universe_.contains( id ) )
                {
                    diff.emplace_back( std::move( id ) );
                }
            }
            if( diff.empty() )
            {
                return;
            }
            const auto& model_boundary_uuid = builder_.add_model_boundary();
            builder_.set_model_boundary_name(
                model_boundary_uuid, "undefined boundary" );
            const auto& model_boundary =
                model_.model_boundary( model_boundary_uuid );
            for( const auto& uuid : diff )
            {
                builder_.add_surface_in_model_boundary(
                    model_.surface( uuid ), model_boundary );
            }
        }

        void process_TSURF_keyword(
            absl::Span< const absl::string_view > tokens )
        {
            auto name = geode::detail::read_name( tokens );
            tsurf_names2index_.emplace( name, tsurfs_.size() );
            tsurfs_.emplace_back( std::move( name ) );
        }

        void process_TFACE_keyword(
            absl::Span< const absl::string_view > tokens )
        {
            absl::Span< const absl::string_view > remaining_tokens(
                &tokens[2], tokens.size() - 2 );
            std::string name = geode::detail::read_name( remaining_tokens );
            const auto& surface_id = builder_.add_surface(
                geode::OpenGeodeTriangulatedSurface3D::impl_name_static() );
            builder_.set_surface_name( surface_id, name );
            auto& tsurf = tsurfs_[tsurf_names2index_.at( name )];
            tsurf.feature = geode::to_string( tokens[1] );
            tsurf.tfaces.emplace_back( surface_id );
            surfaces_.emplace_back( surface_id );
        }

        void process_REGION_keyword(
            absl::Span< const absl::string_view > tokens )
        {
            absl::Span< const absl::string_view > remaining_tokens(
                &tokens[1], tokens.size() - 1 );
            auto name = geode::detail::read_name( remaining_tokens );
            if( name == "Universe" )
            {
                read_universe();
                return;
            }
            const auto& block_id = builder_.add_block();
            builder_.set_block_name( block_id, std::move( name ) );
            create_block_topology( block_id );
            blocks_.emplace_back( block_id );
        }

        void process_LAYER_keyword(
            absl::Span< const absl::string_view > tokens )
        {
            auto name = geode::detail::read_name( tokens );
            const auto& stratigraphic_unit_id =
                builder_.add_stratigraphic_unit();
            builder_.set_stratigraphic_unit_name(
                stratigraphic_unit_id, std::move( name ) );
            create_stratigraphic_unit_topology( stratigraphic_unit_id );
        }

        void process_FAULT_BLOCK_keyword(
            absl::Span< const absl::string_view > tokens )
        {
            auto name = geode::detail::read_name( tokens );
            const auto& fault_block_id = builder_.add_fault_block();
            builder_.set_fault_block_name( fault_block_id, std::move( name ) );
            create_fault_block_topology( fault_block_id );
        }

        void read_universe()
        {
            while( true )
            {
                std::string boundary_line;
                std::getline( file_, boundary_line );
                for( const auto string : geode::string_split( boundary_line ) )
                {
                    const auto surface_info = geode::string_to_int( string );
                    if( surface_info == 0 )
                    {
                        return;
                    }
                    const auto surface_id =
                        std::abs( surface_info ) - OFFSET_START;
                    universe_.emplace( surfaces_.at( surface_id ) );
                }
            }
        }

        void create_block_topology( const geode::uuid& block_id )
        {
            const auto& block = model_.block( block_id );
            std::vector< geode::index_t > surfaces;
            while( true )
            {
                std::string boundary_line;
                std::getline( file_, boundary_line );
                for( const auto string : geode::string_split( boundary_line ) )
                {
                    const auto surface_info = geode::string_to_int( string );
                    if( surface_info == 0 )
                    {
                        std::sort( surfaces.begin(), surfaces.end() );
                        for( size_t s = 1; s < surfaces.size(); s++ )
                        {
                            if( surfaces[s - 1] != surfaces[s] )
                            {
                                builder_
                                    .add_surface_block_boundary_relationship(
                                        model_.surface(
                                            surfaces_[surfaces[s - 1]] ),
                                        block );
                            }
                            else
                            {
                                builder_
                                    .add_surface_block_internal_relationship(
                                        model_.surface(
                                            surfaces_[surfaces[s]] ),
                                        block );
                                s++;
                            }
                        }
                        const auto last = surfaces.size() - 1;
                        if( surfaces[last - 1] != surfaces[last] )
                        {
                            builder_.add_surface_block_boundary_relationship(
                                model_.surface( surfaces_[surfaces[last]] ),
                                block );
                        }
                        return;
                    }
                    const auto surface_id =
                        std::abs( surface_info ) - OFFSET_START;
                    surfaces.push_back( surface_id );
                }
            }
        }

        void create_stratigraphic_unit_topology(
            const geode::uuid& stratigraphic_unit_id )
        {
            const auto& stratigraphic_unit =
                model_.stratigraphic_unit( stratigraphic_unit_id );
            std::vector< geode::index_t > blocks;
            const auto blocks_offset = OFFSET_START + surfaces_.size();
            while( true )
            {
                std::string boundary_line;
                std::getline( file_, boundary_line );
                for( const auto string : geode::string_split( boundary_line ) )
                {
                    const auto block_id = geode::string_to_index( string );
                    if( block_id == 0 )
                    {
                        for( const auto b : blocks )
                        {
                            if( b == 0 )
                            {
                                continue; // Universe
                            }
                            if( b - OFFSET_START < blocks_.size() )
                            {
                                builder_.add_block_in_stratigraphic_unit(
                                    model_.block( blocks_[b - OFFSET_START] ),
                                    stratigraphic_unit );
                            }
                            else
                            {
                                geode::Logger::warn(
                                    "[MLInput] Stated in LAYER ",
                                    stratigraphic_unit.name(), ", Block id ",
                                    b + blocks_offset,
                                    " does not match an existing REGION" );
                            }
                        }
                        return;
                    }
                    blocks.push_back( block_id - blocks_offset );
                }
            }
        }

        void create_fault_block_topology( const geode::uuid& fault_block_id )
        {
            const auto& fault_block = model_.fault_block( fault_block_id );
            std::vector< geode::index_t > blocks;
            const auto blocks_offset = OFFSET_START + surfaces_.size();
            while( true )
            {
                std::string boundary_line;
                std::getline( file_, boundary_line );
                for( const auto string : geode::string_split( boundary_line ) )
                {
                    const auto block_id = geode::string_to_index( string );
                    if( block_id == 0 )
                    {
                        for( const auto b : blocks )
                        {
                            if( b == 0 )
                            {
                                continue; // Universe
                            }
                            if( b - OFFSET_START < blocks_.size() )
                            {
                                builder_.add_block_in_fault_block(
                                    model_.block( blocks_[b - OFFSET_START] ),
                                    fault_block );
                            }
                            else
                            {
                                geode::Logger::warn(
                                    "[MLInput] Stated in FAULT_BLOCK ",
                                    fault_block.name(), ", Block id ",
                                    b + blocks_offset,
                                    " does not match an existing REGION" );
                            }
                        }
                        return;
                    }
                    blocks.push_back( block_id - blocks_offset );
                }
            }
        }

    private:
        std::ifstream file_;
        geode::StructuralModel& model_;
        geode::StructuralModelBuilder builder_;
        absl::flat_hash_map< std::string, geode::index_t > tsurf_names2index_;
        std::vector< TSurfMLData > tsurfs_;
        absl::flat_hash_map< std::pair< geode::uuid, geode::uuid >, LinesID >
            corners2line_;
        std::vector< std::reference_wrapper< const geode::uuid > > surfaces_;
        std::vector< std::reference_wrapper< const geode::uuid > > blocks_;
        absl::flat_hash_set< geode::uuid > universe_;
        double epsilon_;
        const absl::flat_hash_map< std::string, geode::Fault3D::FAULT_TYPE >
            fault_map_ = { { "fault", geode::Fault3D::FAULT_TYPE::NO_TYPE },
                { "reverse_fault", geode::Fault3D::FAULT_TYPE::REVERSE },
                { "normal_fault", geode::Fault3D::FAULT_TYPE::NORMAL } };
        const absl::flat_hash_map< std::string, geode::Horizon3D::HORIZON_TYPE >
            horizon_map_ = { { "top",
                                 geode::Horizon3D::HORIZON_TYPE::CONFORMAL },
                { "none", geode::Horizon3D::HORIZON_TYPE::NO_TYPE },
                { "topographic", geode::Horizon3D::HORIZON_TYPE::TOPOGRAPHY },
                { "intrusive", geode::Horizon3D::HORIZON_TYPE::INTRUSION },
                { "unconformity",
                    geode::Horizon3D::HORIZON_TYPE::NON_CONFORMAL } };
    };
} // namespace

namespace geode
{
    namespace detail
    {
        StructuralModel MLInput::read()
        {
            StructuralModel structural_model;
            MLInputImpl impl{ filename(), structural_model };
            impl.read_file();
            return structural_model;
        }
    } // namespace detail
} // namespace geode<|MERGE_RESOLUTION|>--- conflicted
+++ resolved
@@ -200,16 +200,10 @@
             geode::MeshComponentVertex > >;
         LineStarts compute_line_starts() const
         {
-<<<<<<< HEAD
             std::vector< std::pair< geode::ComponentMeshVertex,
                 geode::ComponentMeshVertex > >
-                line_surface_index;
-=======
-            std::vector< std::pair< geode::MeshComponentVertex,
-                geode::MeshComponentVertex > >
                 line_starts;
             line_starts.reserve( 2 * tsurfs_.size() );
->>>>>>> 416007fc
             for( const auto& tsurf : tsurfs_ )
             {
                 const auto& data = tsurf.data;
@@ -222,13 +216,8 @@
                         border.corner_id - data.tface_vertices_offset[tface_id];
                     const auto next_id =
                         border.next_id - data.tface_vertices_offset[tface_id];
-<<<<<<< HEAD
-                    line_surface_index.emplace_back(
+                    line_starts.emplace_back(
                         geode::ComponentMeshVertex{
-=======
-                    line_starts.emplace_back(
-                        geode::MeshComponentVertex{
->>>>>>> 416007fc
                             surface.component_id(), corner_id },
                         geode::ComponentMeshVertex{
                             surface.component_id(), next_id } );
