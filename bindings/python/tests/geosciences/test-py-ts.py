--- conflicted
+++ resolved
@@ -40,11 +40,7 @@
     if surface.nb_polygons() != 46:
         raise ValueError("Number of polygons in the loaded TSurf 3D is not correct" )
 
-<<<<<<< HEAD
-    opengeode.save_triangulated_surface( surface, "surf3d.og_tsf3d" )
-=======
     opengeode.save_triangulated_surface3D( surface, "surf3d.og_tsf3d" )
->>>>>>> 9755908e
     reloaded_surface = opengeode.load_triangulated_surface3D( "surf3d.og_tsf3d" )
     if reloaded_surface.nb_vertices() != 46:
         raise ValueError("Number of vertices in the reloaded TSurf 3D is not correct" )
