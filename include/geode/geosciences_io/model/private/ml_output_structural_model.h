--- conflicted
+++ resolved
@@ -36,11 +36,7 @@
         class MLOutputStructuralModel final : public StructuralModelOutput
         {
         public:
-<<<<<<< HEAD
-            MLOutputStructuralModel( std::string_view filename )
-=======
-            explicit MLOutputStructuralModel( absl::string_view filename )
->>>>>>> ea921cb6
+            explicit MLOutputStructuralModel( std::string_view filename )
                 : StructuralModelOutput( filename )
             {
             }
