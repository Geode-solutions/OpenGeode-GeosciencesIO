/*
 * Copyright (c) 2019 - 2024 Geode-solutions
 *
 * Permission is hereby granted, free of charge, to any person obtaining a copy
 * of this software and associated documentation files (the "Software"), to deal
 * in the Software without restriction, including without limitation the rights
 * to use, copy, modify, merge, publish, distribute, sublicense, and/or sell
 * copies of the Software, and to permit persons to whom the Software is
 * furnished to do so, subject to the following conditions:
 *
 * The above copyright notice and this permission notice shall be included in
 * all copies or substantial portions of the Software.
 *
 * THE SOFTWARE IS PROVIDED "AS IS", WITHOUT WARRANTY OF ANY KIND, EXPRESS OR
 * IMPLIED, INCLUDING BUT NOT LIMITED TO THE WARRANTIES OF MERCHANTABILITY,
 * FITNESS FOR A PARTICULAR PURPOSE AND NONINFRINGEMENT. IN NO EVENT SHALL THE
 * AUTHORS OR COPYRIGHT HOLDERS BE LIABLE FOR ANY CLAIM, DAMAGES OR OTHER
 * LIABILITY, WHETHER IN AN ACTION OF CONTRACT, TORT OR OTHERWISE, ARISING FROM,
 * OUT OF OR IN CONNECTION WITH THE SOFTWARE OR THE USE OR OTHER DEALINGS IN THE
 * SOFTWARE.
 *
 */

#pragma once

#include <string>
#include <vector>

#include <geode/geosciences_io/model/common.h>
#include <geode/model/representation/io/brep_output.h>

namespace geode
{
    namespace detail
    {
        class MLOutputBRep final : public BRepOutput
        {
        public:
<<<<<<< HEAD
            MLOutputBRep( std::string_view filename ) : BRepOutput( filename )
=======
            explicit MLOutputBRep( absl::string_view filename )
                : BRepOutput( filename )
>>>>>>> ea921cb6
            {
            }

            static std::string_view extension()
            {
                static constexpr auto ext = "ml";
                return ext;
            }

            std::vector< std::string > write( const BRep& brep ) const final;

            bool is_saveable( const BRep& brep ) const final;
        };
    } // namespace detail
} // namespace geode<|MERGE_RESOLUTION|>--- conflicted
+++ resolved
@@ -36,12 +36,8 @@
         class MLOutputBRep final : public BRepOutput
         {
         public:
-<<<<<<< HEAD
-            MLOutputBRep( std::string_view filename ) : BRepOutput( filename )
-=======
-            explicit MLOutputBRep( absl::string_view filename )
+            explicit MLOutputBRep( std::string_view filename )
                 : BRepOutput( filename )
->>>>>>> ea921cb6
             {
             }
 
