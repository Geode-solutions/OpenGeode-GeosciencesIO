/*
 * Copyright (c) 2019 - 2024 Geode-solutions
 *
 * Permission is hereby granted, free of charge, to any person obtaining a copy
 * of this software and associated documentation files (the "Software"), to deal
 * in the Software without restriction, including without limitation the rights
 * to use, copy, modify, merge, publish, distribute, sublicense, and/or sell
 * copies of the Software, and to permit persons to whom the Software is
 * furnished to do so, subject to the following conditions:
 *
 * The above copyright notice and this permission notice shall be included in
 * all copies or substantial portions of the Software.
 *
 * THE SOFTWARE IS PROVIDED "AS IS", WITHOUT WARRANTY OF ANY KIND, EXPRESS OR
 * IMPLIED, INCLUDING BUT NOT LIMITED TO THE WARRANTIES OF MERCHANTABILITY,
 * FITNESS FOR A PARTICULAR PURPOSE AND NONINFRINGEMENT. IN NO EVENT SHALL THE
 * AUTHORS OR COPYRIGHT HOLDERS BE LIABLE FOR ANY CLAIM, DAMAGES OR OTHER
 * LIABILITY, WHETHER IN AN ACTION OF CONTRACT, TORT OR OTHERWISE, ARISING FROM,
 * OUT OF OR IN CONNECTION WITH THE SOFTWARE OR THE USE OR OTHER DEALINGS IN THE
 * SOFTWARE.
 *
 */

#pragma once

#include <string>
#include <vector>

#include <geode/geosciences_io/mesh/common.h>
#include <geode/mesh/io/edged_curve_output.h>

namespace geode
{
    FORWARD_DECLARATION_DIMENSION_CLASS( EdgedCurve );
    ALIAS_3D( EdgedCurve );
} // namespace geode

namespace geode
{
    namespace detail
    {
        class PLOutput final : public EdgedCurveOutput< 3 >
        {
        public:
<<<<<<< HEAD
            PLOutput( std::string_view filename )
=======
            explicit PLOutput( absl::string_view filename )
>>>>>>> ea921cb6
                : EdgedCurveOutput< 3 >( filename )
            {
            }

            static std::string_view extension()
            {
                static constexpr auto ext = "pl";
                return ext;
            }

            std::vector< std::string > write(
                const EdgedCurve3D& edged_curve ) const final;
        };
    } // namespace detail
} // namespace geode<|MERGE_RESOLUTION|>--- conflicted
+++ resolved
@@ -42,11 +42,7 @@
         class PLOutput final : public EdgedCurveOutput< 3 >
         {
         public:
-<<<<<<< HEAD
-            PLOutput( std::string_view filename )
-=======
-            explicit PLOutput( absl::string_view filename )
->>>>>>> ea921cb6
+            explicit PLOutput( std::string_view filename )
                 : EdgedCurveOutput< 3 >( filename )
             {
             }
