/*
 * Copyright (c) 2019 - 2024 Geode-solutions
 *
 * Permission is hereby granted, free of charge, to any person obtaining a copy
 * of this software and associated documentation files (the "Software"), to deal
 * in the Software without restriction, including without limitation the rights
 * to use, copy, modify, merge, publish, distribute, sublicense, and/or sell
 * copies of the Software, and to permit persons to whom the Software is
 * furnished to do so, subject to the following conditions:
 *
 * The above copyright notice and this permission notice shall be included in
 * all copies or substantial portions of the Software.
 *
 * THE SOFTWARE IS PROVIDED "AS IS", WITHOUT WARRANTY OF ANY KIND, EXPRESS OR
 * IMPLIED, INCLUDING BUT NOT LIMITED TO THE WARRANTIES OF MERCHANTABILITY,
 * FITNESS FOR A PARTICULAR PURPOSE AND NONINFRINGEMENT. IN NO EVENT SHALL THE
 * AUTHORS OR COPYRIGHT HOLDERS BE LIABLE FOR ANY CLAIM, DAMAGES OR OTHER
 * LIABILITY, WHETHER IN AN ACTION OF CONTRACT, TORT OR OTHERWISE, ARISING FROM,
 * OUT OF OR IN CONNECTION WITH THE SOFTWARE OR THE USE OR OTHER DEALINGS IN THE
 * SOFTWARE.
 *
 */

#pragma once

#include <geode/mesh/io/edged_curve_input.h>

#include <geode/geosciences_io/mesh/common.h>

namespace geode
{
    FORWARD_DECLARATION_DIMENSION_CLASS( EdgedCurve );
    ALIAS_3D( EdgedCurve );
} // namespace geode

namespace geode
{
    namespace detail
    {
        class WellDevInput : public EdgedCurveInput< 3 >
        {
        public:
<<<<<<< HEAD
            WellDevInput( std::string_view filename )
=======
            explicit WellDevInput( absl::string_view filename )
>>>>>>> ea921cb6
                : EdgedCurveInput< 3 >( filename )
            {
            }

            static std::string_view extension()
            {
                static constexpr auto ext = "dev";
                return ext;
            }

            std::unique_ptr< EdgedCurve3D > read( const MeshImpl& impl ) final;
        };
    } // namespace detail
} // namespace geode<|MERGE_RESOLUTION|>--- conflicted
+++ resolved
@@ -40,11 +40,7 @@
         class WellDevInput : public EdgedCurveInput< 3 >
         {
         public:
-<<<<<<< HEAD
-            WellDevInput( std::string_view filename )
-=======
-            explicit WellDevInput( absl::string_view filename )
->>>>>>> ea921cb6
+            explicit WellDevInput( std::string_view filename )
                 : EdgedCurveInput< 3 >( filename )
             {
             }
