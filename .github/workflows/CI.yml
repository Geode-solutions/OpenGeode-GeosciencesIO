name: CI

on: 
  push:
  pull_request:
  schedule:
    - cron: 0 0 * * *

jobs:
  format:
    runs-on: ubuntu-18.04
    
    steps:
      - uses: actions/checkout@v1
      - uses: Geode-solutions/actions/clang-format@master
        env:
          GITHUB_TOKEN: ${{ secrets.TOKEN }}
      
  build-linux:
    runs-on: ubuntu-18.04
    container: ${{ matrix.config.container }}
    needs: format
    strategy:
      matrix:
        config:
        - {container: "geodesolutions/ubuntu", build_type: "Debug", system: ubuntu}
        - {container: "geodesolutions/ubuntu", build_type: "Release", system: ubuntu}
<<<<<<< HEAD
        - {container: "quay.io/pypa/manylinux2014_x86_64", build_type: "Debug", system: rhel}
        - {container: "quay.io/pypa/manylinux2014_x86_64", build_type: "Release", system: rhel}
=======
        - {container: "geodesolutions/centose: "Debug", system: rhel}
        - {container: "geodesolutions/centose: "Release", system: rhel}
>>>>>>> 8bd63755

    steps:
    - uses: actions/checkout@v1
    - uses: Geode-solutions/actions/get-release@master
      id: opengeode
      with:
        repository: OpenGeode
        file: '${{ matrix.config.system }}.tar.gz'
        token: ${{ secrets.TOKEN }}
    - uses: Geode-solutions/actions/get-release@master
      id: opengeode-geosciences
      with:
        repository: OpenGeode-Geosciences
        file: '${{ matrix.config.system }}.tar.gz'
        token: ${{ secrets.TOKEN }}
    - name: Compile
      run: |
        mkdir -p build
        cd build
        cmake -DCMAKE_BUILD_TYPE=${{ matrix.config.build_type }} -DCMAKE_PREFIX_PATH:PATH="$GITHUB_WORKSPACE/${{ steps.opengeode.outputs.path }};$GITHUB_WORKSPACE/${{ steps.opengeode-geosciences.outputs.path }}" ..
        cmake --build . -- -j2
    - name: Test
      run: |
        mkdir -p test
        cd test
        cmake -DCMAKE_BUILD_TYPE=${{ matrix.config.build_type }} -DCMAKE_PREFIX_PATH:PATH="$GITHUB_WORKSPACE/build;$GITHUB_WORKSPACE/${{ steps.opengeode.outputs.path }};$GITHUB_WORKSPACE/${{ steps.opengeode-geosciences.outputs.path }}" ../tests
        cmake --build . -- -j2
        ctest --output-on-failure
    - name: Notify slack
      if: failure() && github.ref == 'refs/heads/master'
      uses: 8398a7/action-slack@v2
      with:
        status: failure
      env:
        GITHUB_TOKEN: ${{ secrets.GITHUB_TOKEN }}
        SLACK_WEBHOOK_URL: ${{ secrets.SLACK_WEBHOOK_URL }}        
      
  build-linux-wheel:
    runs-on: ubuntu-18.04
<<<<<<< HEAD
    container: "quay.io/pypa/manylinux2014_x86_64"
=======
    container: "geodesolutions/centos
>>>>>>> 8bd63755
    needs: format
    strategy:
      matrix:
        config:
        - {python: "3.6", tag: "cp36-cp36m"}
        - {python: "3.7", tag: "cp37-cp37m"}
        - {python: "3.8", tag: "cp38-cp38"}
        - {python: "3.9", tag: "cp39-cp39"}
        - {python: "3.10", tag: "cp310-cp310"}

    steps:
    - uses: actions/checkout@v1
    - uses: Geode-solutions/actions/get-release@master
      id: opengeode
      with:
        repository: OpenGeode
        file: 'rhel.tar.gz'
        token: ${{ secrets.TOKEN }}
    - uses: Geode-solutions/actions/get-release@master
      id: opengeode-geosciences
      with:
        repository: OpenGeode-Geosciences
        file: 'rhel.tar.gz'
        token: ${{ secrets.TOKEN }}
    - name: Compile
      run: |
        export PATH=/opt/python/${{ matrix.config.tag }}/bin:$PATH
        mkdir -p build
        cd build
        cmake -DCMAKE_BUILD_TYPE=Debug -DCMAKE_PREFIX_PATH:PATH="$GITHUB_WORKSPACE/${{ steps.opengeode.outputs.path }};$GITHUB_WORKSPACE/${{ steps.opengeode-geosciences.outputs.path }}" -DOPENGEODE_GEOSCIENCESIO_WITH_PYTHON:BOOL=ON -DPYTHON_VERSION:STRING=${{ matrix.config.python }} ..
        cmake --build . -- -j2
        ctest --output-on-failure -R -py-
        cmake --build . --target wheel --config Debug
    - name: Notify slack
      if: failure() && github.ref == 'refs/heads/master'
      uses: 8398a7/action-slack@v2
      with:
        status: failure
      env:
        GITHUB_TOKEN: ${{ secrets.GITHUB_TOKEN }}
        SLACK_WEBHOOK_URL: ${{ secrets.SLACK_WEBHOOK_URL }}        
      
  coverage:
    runs-on: ubuntu-18.04
    needs: format
    if: (github.event_name == 'pull_request' || github.ref == 'refs/heads/master')

    steps:
    - uses: actions/checkout@v1
    - uses: Geode-solutions/actions/get-release@master
      id: opengeode
      with:
        repository: OpenGeode
        file: '-ubuntu.tar.gz'
        token: ${{ secrets.TOKEN }}
    - uses: Geode-solutions/actions/get-release@master
      id: opengeode-geosciences
      with:
        repository: OpenGeode-Geosciences
        file: '-ubuntu.tar.gz'
        token: ${{ secrets.TOKEN }}
    - name: Compile
      run: |
        mkdir -p build
        cd build
        cmake -DCMAKE_BUILD_TYPE=Debug -DCMAKE_PREFIX_PATH:PATH="${{ steps.opengeode.outputs.path }};${{ steps.opengeode-geosciences.outputs.path }}" ..
        cmake --build . -- -j2
    - name: Kcov
      run: curl -s https://raw.githubusercontent.com/Geode-solutions/actions/master/kcov.sh | bash -s -- ${GITHUB_WORKSPACE}/build/bin
    - uses: codecov/codecov-action@v1.0.2
      with: 
        token: ${{ secrets.CODECOV_TOKEN }}
        file: kcov/kcov-merged/cobertura.xml
    - name: Notify slack
      if: failure() && github.ref == 'refs/heads/master'
      uses: 8398a7/action-slack@v2
      with:
        status: failure
      env:
        GITHUB_TOKEN: ${{ secrets.GITHUB_TOKEN }}
        SLACK_WEBHOOK_URL: ${{ secrets.SLACK_WEBHOOK_URL }}       

  build-mac-xcode:
    runs-on: macos-latest
    needs: format
    strategy:
      matrix:
        config: [Debug, Release]
        python: ["3.6", "3.7", "3.8", "3.9", "3.10"]

    steps:
    - uses: actions/checkout@v1
    - name: Set up Python ${{ matrix.python }}
      uses: actions/setup-python@v2
      with:
        python-version: ${{ matrix.python }}
    - uses: Geode-solutions/actions/get-release@master
      id: opengeode
      with:
        repository: OpenGeode
        file: '-darwin.tar.gz'
        token: ${{ secrets.TOKEN }}
    - uses: Geode-solutions/actions/get-release@master
      id: opengeode-geosciences
      with:
        repository: OpenGeode-Geosciences
        file: '-darwin.tar.gz'
        token: ${{ secrets.TOKEN }}
    - name: Compile & Test
      run: |
        pip install wheel
        mkdir -p build
        cd build
        cmake -G "Xcode" -DCMAKE_PREFIX_PATH:PATH="${GITHUB_WORKSPACE}/${{ steps.opengeode.outputs.path }};${GITHUB_WORKSPACE}/${{ steps.opengeode-geosciences.outputs.path }}" -DOPENGEODE_GEOSCIENCESIO_WITH_PYTHON:BOOL=ON -DPYTHON_VERSION:STRING=${{ matrix.python }} ..
        cmake --build . --config ${{ matrix.config }}
        ctest -C ${{ matrix.config }} --output-on-failure
        cmake --build . --target wheel --config ${{ matrix.config }}
    - name: Notify slack
      if: failure() && github.ref == 'refs/heads/master'
      uses: 8398a7/action-slack@v2
      with:
        status: failure
      env:
        GITHUB_TOKEN: ${{ secrets.GITHUB_TOKEN }}
        SLACK_WEBHOOK_URL: ${{ secrets.SLACK_WEBHOOK_URL }}

  build-windows:
    runs-on: windows-2016
    needs: format
    strategy:
      matrix:
        config: [Debug, Release]
        python: ["3.6", "3.7", "3.8", "3.9", "3.10"]

    steps:
    - uses: actions/checkout@v1
    - name: Set up Python ${{ matrix.python }}
      uses: actions/setup-python@v2
      with:
        python-version: ${{ matrix.python }}
    - uses: Geode-solutions/actions/get-release@master
      id: opengeode
      with:
        repository: OpenGeode
        file: '-win64.zip'
        token: ${{ secrets.TOKEN }}
    - uses: Geode-solutions/actions/get-release@master
      id: opengeode-geosciences
      with:
        repository: OpenGeode-Geosciences
        file: '-win64.zip'
        token: ${{ secrets.TOKEN }}
    - name: Compile & Test
      run: |
        pip install wheel
        mkdir -p build
        cd build
        cmake -G "Visual Studio 15 2017 Win64" -DCMAKE_PREFIX_PATH:PATH="${env:GITHUB_WORKSPACE}/${{ steps.opengeode.outputs.path }};${env:GITHUB_WORKSPACE}/${{ steps.opengeode-geosciences.outputs.path }}" -DOPENGEODE_GEOSCIENCESIO_WITH_PYTHON:BOOL=ON -DPYTHON_VERSION:STRING=${{ matrix.python }} ..
        cmake --build . --config ${{ matrix.config }}
        ctest -C ${{ matrix.config }} --output-on-failure
        cmake --build . --target wheel --config ${{ matrix.config }}
    - name: Notify slack
      if: failure() && github.ref == 'refs/heads/master'
      uses: 8398a7/action-slack@v2
      with:
        status: failure
      env:
        GITHUB_TOKEN: ${{ secrets.GITHUB_TOKEN }}
        SLACK_WEBHOOK_URL: ${{ secrets.SLACK_WEBHOOK_URL }} 
        
  semantic-release:
    runs-on: ubuntu-18.04
    needs: [build-linux, build-linux-wheel, coverage, build-mac-xcode, build-windows]
    steps:
    - uses: actions/checkout@v1
    - run: npx semantic-release
      env:
        GITHUB_TOKEN: ${{ secrets.TOKEN }}<|MERGE_RESOLUTION|>--- conflicted
+++ resolved
@@ -25,13 +25,8 @@
         config:
         - {container: "geodesolutions/ubuntu", build_type: "Debug", system: ubuntu}
         - {container: "geodesolutions/ubuntu", build_type: "Release", system: ubuntu}
-<<<<<<< HEAD
-        - {container: "quay.io/pypa/manylinux2014_x86_64", build_type: "Debug", system: rhel}
-        - {container: "quay.io/pypa/manylinux2014_x86_64", build_type: "Release", system: rhel}
-=======
-        - {container: "geodesolutions/centose: "Debug", system: rhel}
-        - {container: "geodesolutions/centose: "Release", system: rhel}
->>>>>>> 8bd63755
+        - {container: "geodesolutions/centos", build_type: "Debug", system: rhel}
+        - {container: "geodesolutions/centos", build_type: "Release", system: rhel}
 
     steps:
     - uses: actions/checkout@v1
@@ -71,11 +66,7 @@
       
   build-linux-wheel:
     runs-on: ubuntu-18.04
-<<<<<<< HEAD
-    container: "quay.io/pypa/manylinux2014_x86_64"
-=======
-    container: "geodesolutions/centos
->>>>>>> 8bd63755
+    container: "geodesolutions/centos"
     needs: format
     strategy:
       matrix:
